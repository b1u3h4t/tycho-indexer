--- conflicted
+++ resolved
@@ -1,4 +1,3 @@
-
 CREATE TYPE protocol_implementation_type AS ENUM(
     'custom',
     'vm'
@@ -62,9 +61,6 @@
 ALTER TABLE protocol_system
 DROP CONSTRAINT name_unique;
 
-<<<<<<< HEAD
-DROP TABLE tvl_change;
-=======
 ALTER TABLE token
 DROP CONSTRAINT unique_account_id_constraint;
->>>>>>> 0b4f2688
+DROP TABLE tvl_change;