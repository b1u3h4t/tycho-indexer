--- conflicted
+++ resolved
@@ -222,9 +222,6 @@
     pub modified_ts: NaiveDateTime,
 }
 
-<<<<<<< HEAD
-#[derive(Debug, DbEnum, Clone, PartialEq)]
-=======
 #[derive(Insertable, Debug)]
 #[diesel(table_name=protocol_system)]
 #[diesel(check_for_backend(diesel::pg::Pg))]
@@ -246,8 +243,7 @@
     }
 }
 
-#[derive(Debug, DbEnum)]
->>>>>>> d60b3588
+#[derive(Debug, DbEnum, Clone, PartialEq)]
 #[ExistingTypePath = "crate::storage::postgres::schema::sql_types::FinancialProtocolType"]
 pub enum FinancialType {
     Swap,
