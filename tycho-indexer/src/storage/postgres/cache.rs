use std::{
    num::NonZeroUsize,
    ops::{Deref, DerefMut},
};

use diesel_async::{
    pooled_connection::deadpool::Pool, scoped_futures::ScopedFutureExt, AsyncPgConnection,
};
use lru::LruCache;
use tokio::{
    sync::{
        mpsc,
        oneshot::{self, error::RecvError},
        Mutex,
    },
    task::JoinHandle,
};
use tracing::{
    log::{debug, info},
    warn,
};

use crate::{
    extractor::evm::{
        self, AccountUpdate, ComponentBalance, ERC20Token, EVMStateGateway, ProtocolComponent,
        ProtocolStateDelta,
    },
    models::{Chain, ExtractionState},
    storage::{BlockIdentifier, BlockOrTimestamp, StorageError, TxHash},
};

/// Represents different types of database write operations.
#[derive(PartialEq, Clone, Debug)]
pub(crate) enum WriteOp {
    UpsertBlock(evm::Block),
    UpsertTx(evm::Transaction),
    SaveExtractionState(ExtractionState),
    InsertContract(evm::Account),
    UpdateContracts(Vec<(TxHash, AccountUpdate)>),
    InsertProtocolComponents(Vec<evm::ProtocolComponent>),
    InsertTokens(Vec<evm::ERC20Token>),
    InsertComponentBalances(Vec<evm::ComponentBalance>),
    UpsertProtocolState(Vec<(TxHash, ProtocolStateDelta)>),
}

/// Represents a transaction in the database, including the block information,
/// a list of operations to be performed, and a channel to send the result.
pub struct DBTransaction {
    block: evm::Block,
    operations: Vec<WriteOp>,
    tx: oneshot::Sender<Result<(), StorageError>>,
}

impl DBTransaction {
    pub(crate) fn new(
        block: evm::Block,
        operations: Vec<WriteOp>,
        tx: oneshot::Sender<Result<(), StorageError>>,
    ) -> Self {
        Self { block, operations, tx }
    }
}

/// Represents different types of messages that can be sent to the DBCacheWriteExecutor.
pub enum DBCacheMessage {
    Write(DBTransaction),
    Flush(oneshot::Sender<Result<(), StorageError>>),
    Revert(BlockIdentifier, oneshot::Sender<Result<(), StorageError>>),
}

/// # Write Cache
///
/// This struct handles writes in a centralised and sequential manner. It
/// provides a write-through cache through message passing. This means multiple
/// "writers" can send transactions of write operations simultaneously. Each of
/// those transactions is supposed to relate to a block. As soon as a new block
/// is observed, the currently pending changes are flushed to the database.
///
/// In case a new transaction with an older block comes in, the transaction is
/// immediately applied to the database.
///
/// In case the incoming transactions block is too far ahead / does not
/// connect with the last persisted block, an error is raised.
///
/// Transactions operations are deduplicated, but are executed as separate
/// database transactions therefore in case a transaction fails, it should not
/// affect any other pending transactions.
///
/// ## Deduplication
/// Block, transaction and revert operations are deduplicated. Meaning that if
/// they happen within a batch, they will only be sent once to the actual
/// database.
///
/// ## Design Decisions
/// The current design is bound to evm and diesel models. The bound is
/// purposefully kept somewhat decoupled but not entirely. The reason is to
/// ensure fast development but also have a path that shows how we could
/// decouple especially from evm bounds models, as most likely we will soon have
/// additional chains to deal with.
///
/// Read Operations
/// The class does provide read operations for completeness, but it will not consider any
/// cached changes while reading. Any reads are direct pass through to the database.
pub struct DBCacheWriteExecutor {
    name: String,
    chain: Chain,
    pool: Pool<AsyncPgConnection>,
    state_gateway: EVMStateGateway<AsyncPgConnection>,
    persisted_block: Option<evm::Block>,
    /// The `pending_block` field denotes the most recent block that is pending processing in this
    /// cache context. It's important to note that this is distinct from the blockchain's
    /// concept of a pending block. Typically, this block corresponds to the latest block that
    /// has been validated and confirmed on the blockchain.
    pending_block: Option<evm::Block>,
    pending_db_txs: Vec<WriteOp>,
    msg_receiver: mpsc::Receiver<DBCacheMessage>,
    error_transmitter: mpsc::Sender<StorageError>,
}

impl DBCacheWriteExecutor {
    pub fn new(
        name: String,
        chain: Chain,
        pool: Pool<AsyncPgConnection>,
        state_gateway: EVMStateGateway<AsyncPgConnection>,
        msg_receiver: mpsc::Receiver<DBCacheMessage>,
        error_transmitter: mpsc::Sender<StorageError>,
    ) -> Self {
        Self {
            name,
            chain,
            pool,
            state_gateway,
            persisted_block: None,
            pending_block: None,
            pending_db_txs: Vec::<WriteOp>::new(),
            msg_receiver,
            error_transmitter,
        }
    }

    /// Spawns a task to process incoming database messages (write requests or flush commands).
    pub fn run(mut self) -> JoinHandle<()> {
        info!("DBCacheWriteExecutor {} started!", self.name);
        tokio::spawn(async move {
            while let Some(message) = self.msg_receiver.recv().await {
                match message {
                    DBCacheMessage::Write(db_tx) => {
                        // Process the write transaction
                        self.write(db_tx).await;
                    }
                    DBCacheMessage::Flush(sender) => {
                        // Flush the current state and send back the result
                        let flush_result = self.flush().await;
                        let _ = sender.send(flush_result);
                    }
                    DBCacheMessage::Revert(to, sender) => {
                        let revert_result = self.revert(&to).await;
                        let _ = sender.send(revert_result);
                    }
                }
            }
        })
    }

    /// Processes and caches incoming database transactions until a new block is received.
    ///
    /// This method handles incoming write transactions. Transactions for the current pending block
    /// are cached and accumulated. If a transaction belongs to an older block, it is
    /// immediately applied to the database. In cases where the incoming transaction's
    /// block is a direct successor of the current pending block, it triggers a flush
    /// of all cached transactions to the database, ensuring they are applied in a
    /// single batch. This approach optimizes database writes by batching them and
    /// reducing the frequency of write operations, while also maintaining the integrity
    /// and order of blockchain data.
    ///
    /// Errors are sent to the error channel if the incoming transaction's block is too far ahead or
    /// does not connect with the last persisted block or if we fail to send a transaction to
    /// the database.
    async fn write(&mut self, mut new_db_tx: DBTransaction) {
        match self.pending_block {
            Some(pending) => {
                if pending.hash == new_db_tx.block.hash {
                    // New database transaction for the same block are cached
                    self.pending_db_txs
                        .append(&mut new_db_tx.operations);
                    let _ = new_db_tx.tx.send(Ok(()));
                } else if new_db_tx.block.number < pending.number {
                    // New database transaction for an old block are directly sent to the database
                    let mut conn = self
                        .pool
                        .get()
                        .await
                        .expect("pool should be connected");

                    let res = conn
                        .build_transaction()
                        .repeatable_read()
                        .run(|conn| {
                            async {
                                for op in new_db_tx.operations {
                                    if let WriteOp::UpsertBlock(_) = op {
                                        // Ignore block upserts, we expect it to already be stored
                                        continue;
                                    } else {
                                        match self.execute_write_op(&op, conn).await {
                                            Err(StorageError::DuplicateEntry(entity, id)) => {
                                                // As this db transaction is old. It can contain
                                                // already stored txs, we log the duplicate entry
                                                // error and continue
                                                debug!(
                                                    "Ignoring duplicate entry for {} with id {}",
                                                    entity, id
                                                );
                                            }
                                            Err(e) => {
                                                return Err(e);
                                            }
                                            _ => {}
                                        }
                                    }
                                }
                                Result::<(), StorageError>::Ok(())
                            }
                            .scope_boxed()
                        })
                        .await;

                    // Forward the result to the sender
                    let _ = new_db_tx.tx.send(res);
                } else if new_db_tx.block.parent_hash == pending.hash {
                    debug!("New block received {} !", new_db_tx.block.parent_hash);
                    // New database transaction for the next block, we flush and cache it
                    self.flush()
                        .await
                        .expect("Flush should succeed");
                    self.pending_block = Some(new_db_tx.block);

                    self.pending_db_txs
                        .append(&mut new_db_tx.operations);
                    let _ = new_db_tx.tx.send(Ok(()));
                } else {
                    // Other cases send unexpected error
                    let _ = self
                        .error_transmitter
                        .send(StorageError::Unexpected("Invalid cache state!".into()))
                        .await;
                }
            }
            None => {
                // if self.pending_block == None, this case can happen when we start Tycho or after
                // a call to flush().
                self.pending_block = Some(new_db_tx.block);

                self.pending_db_txs
                    .append(&mut new_db_tx.operations);
                let _ = new_db_tx.tx.send(Ok(()));
            }
        }
    }

    /// Commits the current cached state to the database in a single batch operation.
    /// Extracts write operations from `pending_db_txs`, remove duplicates, executes them,
    /// updates `persisted_block` with `pending_block`, and sets `pending_block` to `None`.
    async fn flush(&mut self) -> Result<(), StorageError> {
        let mut conn = self
            .pool
            .get()
            .await
            .expect("pool should be connected");

        let db_txs = std::mem::take(&mut self.pending_db_txs);
        let mut seen_operations: Vec<WriteOp> = Vec::new();

        conn.build_transaction()
            .repeatable_read()
            .run(|conn| {
                async {
                    for op in db_txs.into_iter() {
                        if !seen_operations.contains(&op) {
                            // Only executes if it is not already in seen_operations
                            match self.execute_write_op(&op, conn).await {
                                Ok(_) => {
                                    seen_operations.push(op);
                                }
                                Err(e) => {
                                    // If and error happens, revert the whole transaction
                                    return Err(e);
                                }
                            };
                        }
                    }
                    Result::<(), StorageError>::Ok(())
                }
                .scope_boxed()
            })
            .await?;

        self.persisted_block = self.pending_block;
        self.pending_block = None;
        Ok(())
    }

    /// Reverts the whole database state to `to`.
    async fn revert(&mut self, to: &BlockIdentifier) -> Result<(), StorageError> {
        self.flush()
            .await
            .expect("Flush should succeed");
        let mut conn = self
            .pool
            .get()
            .await
            .expect("pool should be connected");

        self.persisted_block = Some(
            self.state_gateway
                .get_block(to, &mut conn)
                .await
                .expect("get block ok"),
        );
        self.pending_block = None;
        self.state_gateway
            .revert_state(to, &mut conn)
            .await
    }

    /// Executes an operation.
    ///
    /// This function handles different types of write operations such as
    /// upserts, updates, and reverts, ensuring data consistency in the database.
    async fn execute_write_op(
        &mut self,
        operation: &WriteOp,
        conn: &mut AsyncPgConnection,
    ) -> Result<(), StorageError> {
        match operation {
            WriteOp::UpsertBlock(block) => {
                self.state_gateway
                    .upsert_block(block, conn)
                    .await
            }
            WriteOp::UpsertTx(transaction) => {
                self.state_gateway
                    .upsert_tx(transaction, conn)
                    .await
            }
            WriteOp::SaveExtractionState(state) => {
                self.state_gateway
                    .save_state(state, conn)
                    .await
            }
            WriteOp::InsertContract(contract) => {
                self.state_gateway
                    .insert_contract(contract, conn)
                    .await
            }
            WriteOp::UpdateContracts(contracts) => {
                let collected_changes: Vec<(TxHash, &AccountUpdate)> = contracts
                    .iter()
                    .map(|(tx, update)| (tx.clone(), update))
                    .collect();
                let changes_slice = collected_changes.as_slice();
                self.state_gateway
                    .update_contracts(&self.chain, changes_slice, conn)
                    .await
            }
            WriteOp::InsertProtocolComponents(components) => {
                let collected_components: Vec<&ProtocolComponent> = components.iter().collect();
                self.state_gateway
                    .add_protocol_components(collected_components.as_slice(), conn)
                    .await
            }
            WriteOp::InsertTokens(tokens) => {
                let collected_tokens: Vec<&ERC20Token> = tokens.iter().collect();
                self.state_gateway
                    .add_tokens(collected_tokens.as_slice(), conn)
                    .await
            }
            WriteOp::InsertComponentBalances(balances) => {
                let ts = match self.pending_block {
                    Some(block) => block.ts,
                    None => chrono::Utc::now().naive_utc(),
                };
                let collected_balances: Vec<&evm::ComponentBalance> = balances.iter().collect();
                self.state_gateway
                    .add_component_balances(collected_balances.as_slice(), ts, conn)
                    .await
            }
            WriteOp::UpsertProtocolState(deltas) => {
                let collected_changes: Vec<(TxHash, &ProtocolStateDelta)> = deltas
                    .iter()
                    .map(|(tx, update)| (tx.clone(), update))
                    .collect();
                let changes_slice = collected_changes.as_slice();
                self.state_gateway
                    .update_protocol_states(&self.chain, changes_slice, conn)
                    .await
            }
        }
    }
}

#[derive(Hash, Eq, PartialEq)]
struct RevertParameters {
    start_version: Option<BlockOrTimestamp>,
    end_version: BlockOrTimestamp,
}

type DeltasCache = LruCache<
    RevertParameters,
    (Vec<AccountUpdate>, Vec<ProtocolStateDelta>, Vec<ComponentBalance>),
>;

pub struct CachedGateway {
    tx: mpsc::Sender<DBCacheMessage>,
    pool: Pool<AsyncPgConnection>,
    state_gateway: EVMStateGateway<AsyncPgConnection>,
    lru_cache: Mutex<DeltasCache>,
}

impl CachedGateway {
    #[allow(private_interfaces)]
    pub fn new(
        tx: mpsc::Sender<DBCacheMessage>,
        pool: Pool<AsyncPgConnection>,
        state_gateway: EVMStateGateway<AsyncPgConnection>,
    ) -> Self {
        CachedGateway {
            tx,
            pool,
            state_gateway,
            lru_cache: Mutex::new(LruCache::new(NonZeroUsize::new(5).unwrap())),
        }
    }
    pub async fn upsert_block(&self, new: &evm::Block) -> Result<(), StorageError> {
        let (tx, rx) = oneshot::channel();
        let db_tx = DBTransaction::new(*new, vec![WriteOp::UpsertBlock(*new)], tx);
        self.tx
            .send(DBCacheMessage::Write(db_tx))
            .await
            .expect("Send message to receiver ok");

        match rx.await {
            Ok(result) => result,
            Err(_) => Err(StorageError::WriteCacheGoneAway()),
        }
    }

    pub async fn upsert_tx(
        &self,
        block: &evm::Block,
        new: &evm::Transaction,
    ) -> Result<(), StorageError> {
        let (tx, rx) = oneshot::channel();
        let db_tx = DBTransaction::new(*block, vec![WriteOp::UpsertTx(*new)], tx);
        self.tx
            .send(DBCacheMessage::Write(db_tx))
            .await
            .expect("Send message to receiver ok");
        match rx.await {
            Ok(result) => result,
            Err(_) => Err(StorageError::WriteCacheGoneAway()),
        }
    }

    pub async fn save_state(
        &self,
        block: &evm::Block,
        new: &ExtractionState,
    ) -> Result<(), StorageError> {
        let (tx, rx) = oneshot::channel();
        let db_tx = DBTransaction::new(*block, vec![WriteOp::SaveExtractionState(new.clone())], tx);
        self.tx
            .send(DBCacheMessage::Write(db_tx))
            .await
            .expect("Send message to receiver ok");
        match rx.await {
            Ok(result) => result,
            Err(_) => Err(StorageError::WriteCacheGoneAway()),
        }
    }

    pub async fn insert_contract(
        &self,
        block: &evm::Block,
        new: &evm::Account,
    ) -> Result<(), StorageError> {
        let (tx, rx) = oneshot::channel();
        let db_tx = DBTransaction::new(*block, vec![WriteOp::InsertContract(new.clone())], tx);
        self.tx
            .send(DBCacheMessage::Write(db_tx))
            .await
            .expect("Send message to receiver ok");
        match rx.await {
            Ok(result) => result,
            Err(_) => Err(StorageError::WriteCacheGoneAway()),
        }
    }

    pub async fn update_contracts(
        &self,
        block: &evm::Block,
        new: &[(TxHash, AccountUpdate)],
    ) -> Result<(), StorageError> {
        let (tx, rx) = oneshot::channel();
        let db_tx = DBTransaction::new(*block, vec![WriteOp::UpdateContracts(new.to_owned())], tx);
        self.tx
            .send(DBCacheMessage::Write(db_tx))
            .await
            .expect("Send message to receiver ok");
        match rx.await {
            Ok(result) => result,
            Err(_) => Err(StorageError::WriteCacheGoneAway()),
        }
    }

    pub async fn revert_state(&self, to: &BlockIdentifier) -> Result<(), StorageError> {
        let (tx, rx) = oneshot::channel();
        self.tx
            .send(DBCacheMessage::Revert(to.clone(), tx))
            .await
            .expect("Send message to receiver ok");
        match rx.await {
            Ok(result) => result,
            Err(_) => Err(StorageError::WriteCacheGoneAway()),
        }
    }

    pub async fn get_delta(
        &self,
        chain: &Chain,
        start_version: Option<&BlockOrTimestamp>,
        end_version: &BlockOrTimestamp,
    ) -> Result<(Vec<AccountUpdate>, Vec<ProtocolStateDelta>, Vec<ComponentBalance>), StorageError>
    {
        let mut lru_cache = self.lru_cache.lock().await;

        if start_version.is_none() {
            warn!("Get delta called with start_version = None, this might be a bug in one of the extractors")
        }

        // Construct a key for the LRU cache
        let key = RevertParameters {
            start_version: start_version.cloned(),
            end_version: end_version.clone(),
        };

        // Check if the delta is already in the LRU cache
        if let Some(delta) = lru_cache.get(&key) {
            return Ok(delta.clone());
        }

        // Flush the current state and wait for the flush to complete
        let (tx, rx) = oneshot::channel();
        let _ = self
            .tx
            .send(DBCacheMessage::Flush(tx))
            .await;
        let _ = rx.await;

        // Fetch the delta from the database
        let mut db = self.pool.get().await.unwrap();
        let accounts_delta = self
            .state_gateway
            .get_accounts_delta(chain, start_version, end_version, &mut db)
            .await?;
        let protocol_delta = self
            .state_gateway
            .get_protocol_states_delta(chain, start_version, end_version, &mut db)
            .await?;
        let balance_deltas = self
            .state_gateway
            .get_balance_deltas(chain, start_version, end_version, &mut db)
            .await?;

        // Insert the new delta into the LRU cache
        lru_cache
            .put(key, (accounts_delta.clone(), protocol_delta.clone(), balance_deltas.clone()));

        Ok((accounts_delta, protocol_delta, balance_deltas))
    }

    pub async fn update_protocol_states(
        &self,
        block: &evm::Block,
        new: &[(TxHash, ProtocolStateDelta)],
    ) -> Result<(), StorageError> {
        let (tx, rx) = oneshot::channel();
        let db_tx =
            DBTransaction::new(*block, vec![WriteOp::UpsertProtocolState(new.to_owned())], tx);
        self.tx
            .send(DBCacheMessage::Write(db_tx))
            .await
            .expect("Send message to receiver ok");
        match rx.await {
            Ok(result) => result,
            Err(_) => Err(StorageError::WriteCacheGoneAway()),
        }
    }

    pub async fn add_protocol_components(
        &self,
        block: &evm::Block,
        new: &[evm::ProtocolComponent],
    ) -> Result<(), StorageError> {
        let (tx, rx) = oneshot::channel();
        let db_tx =
            DBTransaction::new(*block, vec![WriteOp::InsertProtocolComponents(Vec::from(new))], tx);
        self.tx
            .send(DBCacheMessage::Write(db_tx))
            .await
            .expect("Send message to receiver ok");
        match rx.await {
            Ok(result) => result,
            Err(_) => Err(StorageError::WriteCacheGoneAway()),
        }
    }

    pub async fn add_tokens(
        &self,
        block: &evm::Block,
        new: &[evm::ERC20Token],
    ) -> Result<(), StorageError> {
        let (tx, rx) = oneshot::channel();
        let db_tx = DBTransaction::new(*block, vec![WriteOp::InsertTokens(Vec::from(new))], tx);
        self.tx
            .send(DBCacheMessage::Write(db_tx))
            .await
            .expect("Send message to receiver ok");
        match rx.await {
            Ok(result) => result,
            Err(_) => Err(StorageError::WriteCacheGoneAway()),
        }
    }

    pub async fn add_component_balances(
        &self,
        block: &evm::Block,
        new: &[evm::ComponentBalance],
    ) -> Result<(), StorageError> {
        let (tx, rx) = oneshot::channel();
        let db_tx =
            DBTransaction::new(*block, vec![WriteOp::InsertComponentBalances(Vec::from(new))], tx);
        self.tx
            .send(DBCacheMessage::Write(db_tx))
            .await
            .expect("Send message to receiver ok");
        match rx.await {
            Ok(result) => result,
            Err(_) => Err(StorageError::WriteCacheGoneAway()),
        }
    }

    pub async fn flush(&self) -> Result<Result<(), StorageError>, RecvError> {
        let (tx, rx) = oneshot::channel();
        self.tx
            .send(DBCacheMessage::Flush(tx))
            .await
            .expect("Send message to receiver ok");
        rx.await
    }
}

// These two implementations allow us to inherit EVMStateGateway methods. If CachedGateway doesn't
// implement the called method and EVMStateGateway does, then the call will be forwarded to
// EVMStateGateway.
impl Deref for CachedGateway {
    type Target = EVMStateGateway<AsyncPgConnection>;

    fn deref(&self) -> &Self::Target {
        &self.state_gateway
    }
}

impl DerefMut for CachedGateway {
    fn deref_mut(&mut self) -> &mut Self::Target {
        &mut self.state_gateway
    }
}

#[cfg(test)]
mod test_serial_db {
    use crate::storage::{
        postgres::{db_fixtures, orm, testing::run_against_db, PostgresGateway},
        StorageError::NotFound,
    };
    use ethers::{
        prelude::H256,
        types::{H160, U256},
    };
    use std::{collections::HashMap, str::FromStr, sync::Arc};
    use tycho_types::Bytes;

    use crate::{
        extractor::evm::{ComponentBalance, ERC20Token, ProtocolComponent},
        pb::tycho::evm::v1::ChangeType,
    };
    use tokio::sync::mpsc::error::TryRecvError::Empty;

    use super::*;

    #[tokio::test]
    async fn test_write_and_flush() {
        run_against_db(|connection_pool| async move {
            let mut connection = connection_pool
                .get()
                .await
                .expect("Failed to get a connection from the pool");
            db_fixtures::insert_chain(&mut connection, "ethereum").await;
            let gateway: EVMStateGateway<AsyncPgConnection> = Arc::new(
                PostgresGateway::<
                    evm::Block,
                    evm::Transaction,
                    evm::Account,
                    evm::AccountUpdate,
                    evm::ERC20Token,
                >::from_connection(&mut connection)
                .await,
            );

            let (tx, rx) = mpsc::channel(10);
            let (err_tx, mut err_rx) = mpsc::channel(10);

            let write_executor = DBCacheWriteExecutor::new(
                "ethereum".to_owned(),
                Chain::Ethereum,
                connection_pool.clone(),
                gateway.clone(),
                rx,
                err_tx,
            );

            let handle = write_executor.run();

            // Send write block message
            let block = get_sample_block(1);
            let os_rx = send_write_message(&tx, block, vec![WriteOp::UpsertBlock(block)]).await;
            os_rx
                .await
                .expect("Response from channel ok")
                .expect("Transaction cached");

            // Send flush message
            let (os_tx_flush, os_rx_flush) = oneshot::channel();
            tx.send(DBCacheMessage::Flush(os_tx_flush))
                .await
                .expect("Failed to send flush message through mpsc channel");

            os_rx_flush
                .await
                .expect("Response from channel ok")
                .expect("DB transaction not flushed");

            let maybe_err = err_rx
                .try_recv()
                .expect_err("Error channel should be empty");

            handle.abort();

            let block_id = BlockIdentifier::Number((Chain::Ethereum, 1));
            let fetched_block = gateway
                .get_block(&block_id, &mut connection)
                .await
                .expect("Failed to fetch extraction state");

            assert_eq!(fetched_block, block);
            // Assert no error happened
            assert_eq!(maybe_err, Empty);
        })
        .await;
    }

    #[tokio::test]
    async fn test_writes_and_new_blocks() {
        run_against_db(|connection_pool| async move {
            let mut connection = connection_pool
                .get()
                .await
                .expect("Failed to get a connection from the pool");
            db_fixtures::insert_chain(&mut connection, "ethereum").await;
            db_fixtures::insert_protocol_system(&mut connection, "ambient".to_owned()).await;
            db_fixtures::insert_protocol_type(&mut connection, "ambient_pool", None, None, None)
                .await;
            let gateway: EVMStateGateway<AsyncPgConnection> = Arc::new(
                PostgresGateway::<
                    evm::Block,
                    evm::Transaction,
                    evm::Account,
                    evm::AccountUpdate,
                    evm::ERC20Token,
                >::from_connection(&mut connection)
                .await,
            );

            let (tx, rx) = mpsc::channel(10);
            let (err_tx, mut err_rx) = mpsc::channel(10);

            let write_executor = DBCacheWriteExecutor::new(
                "ethereum".to_owned(),
                Chain::Ethereum,
                connection_pool.clone(),
                gateway.clone(),
                rx,
                err_tx,
            );

            let handle = write_executor.run();

            // Send first block messages
            let block_1 = get_sample_block(1);
            let tx_1 = get_sample_transaction(1);
            let extraction_state_1 = get_sample_extraction(1);
            let usdc_address =
                H160::from_str("0xdAC17F958D2ee523a2206206994597C13D831ec7").unwrap();
            let token = ERC20Token::new(
                usdc_address,
                "USDT".to_string(),
                6,
                0,
                vec![Some(64), None],
                Chain::Ethereum,
            );
            let protocol_component_id = "ambient_USDT-USDC".to_owned();
            let protocol_component = ProtocolComponent {
                id: protocol_component_id.clone(),
                protocol_system: "ambient".to_string(),
                protocol_type_name: "ambient_pool".to_string(),
                chain: Default::default(),
                tokens: vec![usdc_address],
                contract_ids: vec![],
                change: ChangeType::Creation.into(),
                creation_tx: tx_1.hash,
                static_attributes: Default::default(),
                created_at: Default::default(),
            };
            let component_balance = ComponentBalance {
                token: usdc_address,
<<<<<<< HEAD
                balance: Bytes::from(&[0u8]),
=======
                new_balance: Bytes::from(&[0u8]),
                balance_float: 0.0,
>>>>>>> ef733ee0
                modify_tx: tx_1.hash,
                component_id: protocol_component_id.clone(),
            };
            let os_rx_1 = send_write_message(
                &tx,
                block_1,
                vec![
                    WriteOp::UpsertBlock(block_1),
                    WriteOp::UpsertTx(tx_1),
                    WriteOp::SaveExtractionState(extraction_state_1.clone()),
                    WriteOp::InsertTokens(vec![token]),
                    WriteOp::InsertProtocolComponents(vec![protocol_component]),
                    WriteOp::InsertComponentBalances(vec![component_balance]),
                ],
            )
            .await;
            os_rx_1
                .await
                .expect("Response from channel ok")
                .expect("Transaction cached");

            // Send second block messages
            let block_2 = get_sample_block(2);
            let attributes: HashMap<String, Bytes> =
                vec![("reserve1".to_owned(), Bytes::from(U256::from(1000)))]
                    .into_iter()
                    .collect();
            let protocol_state_delta = ProtocolStateDelta::new(protocol_component_id, attributes);
            let os_rx_2 = send_write_message(
                &tx,
                block_2,
                vec![
                    WriteOp::UpsertBlock(block_2),
                    WriteOp::UpsertProtocolState(vec![(
                        tx_1.hash.as_bytes().into(),
                        protocol_state_delta,
                    )]),
                ],
            )
            .await;
            os_rx_2
                .await
                .expect("Response from channel ok")
                .expect("Transaction cached");

            // Send third block messages
            let block_3 = get_sample_block(3);
            let os_rx_3 =
                send_write_message(&tx, block_3, vec![WriteOp::UpsertBlock(block_3)]).await;
            os_rx_3
                .await
                .expect("Response from channel ok")
                .expect("Transaction cached");

            let maybe_err = err_rx
                .try_recv()
                .expect_err("Error channel should be empty");

            handle.abort();

            // Assert that messages from block 1 and 2 has been cached and flushed, and that block 3
            // is still cached
            let block_id_1 = BlockIdentifier::Number((Chain::Ethereum, 1));
            let fetched_block_1 = gateway
                .get_block(&block_id_1, &mut connection)
                .await
                .expect("Failed to fetch block");

            let fetched_tx = gateway
                .get_tx(&tx_1.hash.as_bytes().into(), &mut connection)
                .await
                .expect("Failed to fetch tx");

            let fetched_extraction_state = gateway
                .get_state("vm:test", &Chain::Ethereum, &mut connection)
                .await
                .expect("Failed to fetch extraction state");

            let block_id_2 = BlockIdentifier::Number((Chain::Ethereum, 2));
            let fetched_block_2 = gateway
                .get_block(&block_id_2, &mut connection)
                .await
                .expect("Failed to fetch block");

            let block_id_3 = BlockIdentifier::Number((Chain::Ethereum, 3));
            let fetched_block_3 = gateway
                .get_block(&block_id_3, &mut connection)
                .await
                .expect_err("Failed to fetch block");

            // Assert block 1 messages have been flushed
            assert_eq!(fetched_block_1, block_1);
            assert_eq!(fetched_tx, tx_1);
            assert_eq!(fetched_extraction_state, extraction_state_1);
            // Assert block 2 messages have been flushed
            assert_eq!(fetched_block_2, block_2);
            // Assert block 3 is still pending in cache
            assert_eq!(
                fetched_block_3,
                NotFound("Block".to_owned(), "Number((Ethereum, 3))".to_owned())
            );

            // Assert no error happened
            assert_eq!(maybe_err, Empty);
        })
        .await
    }

    #[tokio::test]
    async fn test_revert() {
        // Setup
        run_against_db(|connection_pool| async move {
            let mut connection = connection_pool
                .get()
                .await
                .expect("Failed to get a connection from the pool");
            setup_data(&mut connection).await;
            let gateway: EVMStateGateway<AsyncPgConnection> = Arc::new(
                PostgresGateway::<
                    evm::Block,
                    evm::Transaction,
                    evm::Account,
                    evm::AccountUpdate,
                    evm::ERC20Token,
                >::from_connection(&mut connection)
                .await,
            );

            let (tx, rx) = mpsc::channel(10);
            let (err_tx, mut err_rx) = mpsc::channel(10);

            let write_executor = DBCacheWriteExecutor::new(
                "ethereum".to_owned(),
                Chain::Ethereum,
                connection_pool.clone(),
                gateway.clone(),
                rx,
                err_tx,
            );

            let handle = write_executor.run();

            // Revert to block 1
            let (os_tx, os_rx) = oneshot::channel();
            let target = BlockIdentifier::Number((Chain::Ethereum, 1));

            tx.send(DBCacheMessage::Revert(target, os_tx))
                .await
                .expect("Failed to send write message through mpsc channel");

            os_rx
                .await
                .expect("Response from channel ok")
                .expect("Revert ok");

            let maybe_err = err_rx
                .try_recv()
                .expect_err("Error channel should be empty");

            handle.abort();

            // Assert that block 1 is still here and block above have been reverted
            let block_id_1 = BlockIdentifier::Number((Chain::Ethereum, 1));
            let fetched_block_1 = gateway
                .get_block(&block_id_1, &mut connection)
                .await
                .expect("Failed to fetch block");

            let fetched_tx = gateway
                .get_tx(
                    &H256::from_str(
                        "0xbb7e16d797a9e2fbc537e30f91ed3d27a254dd9578aa4c3af3e5f0d3e8130945",
                    )
                    .unwrap()
                    .as_bytes()
                    .into(),
                    &mut connection,
                )
                .await
                .expect("Failed to fetch tx");

            let block_id_2 = BlockIdentifier::Number((Chain::Ethereum, 2));
            let fetched_block_2 = gateway
                .get_block(&block_id_2, &mut connection)
                .await
                .expect_err("Failed to fetch block");

            // Assert block 1 and txs at this block are still there
            assert_eq!(fetched_block_1.number, 1);
            assert_eq!(
                fetched_tx.block_hash,
                H256::from_str(
                    "0x88e96d4537bea4d9c05d12549907b32561d3bf31f45aae734cdc119f13406cb6"
                )
                .unwrap()
            );
            // Assert block 2 has been reverted
            assert_eq!(
                fetched_block_2,
                NotFound("Block".to_owned(), "Number((Ethereum, 2))".to_owned())
            );

            // Assert no error happened
            assert_eq!(maybe_err, Empty);
        })
        .await;
    }

    #[tokio::test]
    async fn test_cached_gateway() {
        // Setup
        run_against_db(|connection_pool| async move {
            let mut connection = connection_pool
                .get()
                .await
                .expect("Failed to get a connection from the pool");
            db_fixtures::insert_chain(&mut connection, "ethereum").await;
            let gateway = Arc::new(
                PostgresGateway::<
                    evm::Block,
                    evm::Transaction,
                    evm::Account,
                    evm::AccountUpdate,
                    evm::ERC20Token,
                >::from_connection(&mut connection)
                .await,
            );
            let (tx, rx) = mpsc::channel(10);
            let (err_tx, mut err_rx) = mpsc::channel(10);

            let write_executor = DBCacheWriteExecutor::new(
                "ethereum".to_owned(),
                Chain::Ethereum,
                connection_pool.clone(),
                gateway.clone(),
                rx,
                err_tx,
            );

            let handle = write_executor.run();
            let cached_gw = CachedGateway::new(tx, connection_pool.clone(), gateway);

            // Send first block messages
            let block_1 = get_sample_block(1);
            let tx_1 = get_sample_transaction(1);
            cached_gw
                .upsert_block(&block_1)
                .await
                .expect("Upsert block 1 ok");
            cached_gw
                .upsert_tx(&block_1, &tx_1)
                .await
                .expect("Upsert tx 1 ok");

            // Send second block messages
            let block_2 = get_sample_block(2);
            cached_gw
                .upsert_block(&block_2)
                .await
                .expect("Upsert block 2 ok");

            // Send third block messages
            let block_3 = get_sample_block(3);
            cached_gw
                .upsert_block(&block_3)
                .await
                .expect("Upsert block 3 ok");

            let maybe_err = err_rx
                .try_recv()
                .expect_err("Error channel should be empty");

            handle.abort();

            // Assert that messages from block 1 and 2 has been cached and flushed, and that block 3
            // is still cached
            let block_id_1 = BlockIdentifier::Number((Chain::Ethereum, 1));
            let fetched_block_1 = cached_gw
                .get_block(&block_id_1, &mut connection)
                .await
                .expect("Failed to fetch block");

            let fetched_tx = cached_gw
                .get_tx(&tx_1.hash.as_bytes().into(), &mut connection)
                .await
                .expect("Failed to fetch tx");

            let block_id_2 = BlockIdentifier::Number((Chain::Ethereum, 2));
            let fetched_block_2 = cached_gw
                .get_block(&block_id_2, &mut connection)
                .await
                .expect("Failed to fetch block");

            let block_id_3 = BlockIdentifier::Number((Chain::Ethereum, 3));
            let fetched_block_3 = cached_gw
                .get_block(&block_id_3, &mut connection)
                .await
                .expect_err("Failed to fetch block");

            // Assert block 1 messages have been flushed
            assert_eq!(fetched_block_1, block_1);
            assert_eq!(fetched_tx, tx_1);
            // Assert block 2 messages have been flushed
            assert_eq!(fetched_block_2, block_2);
            // Assert block 3 is still pending in cache
            assert_eq!(
                fetched_block_3,
                NotFound("Block".to_owned(), "Number((Ethereum, 3))".to_owned())
            );
            // Assert no error happened
            assert_eq!(maybe_err, Empty);
        })
        .await;
    }

    #[tokio::test]
    async fn test_cached_gateway_revert() {
        run_against_db(|connection_pool| async move {
            let mut connection = connection_pool
                .get()
                .await
                .expect("Failed to get a connection from the pool");
            setup_data(&mut connection).await;
            let gateway = Arc::new(
                PostgresGateway::<
                    evm::Block,
                    evm::Transaction,
                    evm::Account,
                    evm::AccountUpdate,
                    evm::ERC20Token,
                >::from_connection(&mut connection)
                .await,
            );
            let (tx, rx) = mpsc::channel(10);
            let (err_tx, _) = mpsc::channel(10);

            let write_executor = DBCacheWriteExecutor::new(
                "ethereum".to_owned(),
                Chain::Ethereum,
                connection_pool.clone(),
                gateway.clone(),
                rx,
                err_tx,
            );

            let handle = write_executor.run();
            let cached_gw = CachedGateway::new(tx, connection_pool.clone(), gateway);

            // Get delta from current state (None) to block 1
            let delta_0 = cached_gw
                .get_delta(
                    &Chain::Ethereum,
                    None,
                    &BlockOrTimestamp::Block(BlockIdentifier::Hash(
                        H256::from_str(
                            "0x88e96d4537bea4d9c05d12549907b32561d3bf31f45aae734cdc119f13406cb6",
                        )
                        .unwrap()
                        .into(),
                    )),
                )
                .await
                .unwrap();

            // Assert protocol state delta is correctly fetched
            assert_eq!(delta_0.1.len(), 1);

            // Revert to block 1
            let _ = cached_gw
                .revert_state(&BlockIdentifier::Hash(
                    H256::from_str(
                        "0x88e96d4537bea4d9c05d12549907b32561d3bf31f45aae734cdc119f13406cb6",
                    )
                    .unwrap()
                    .into(),
                ))
                .await;

            // Assert block 2 has been reverted
            let block_id_2 = BlockIdentifier::Number((Chain::Ethereum, 2));
            let fetched_block_2 = cached_gw
                .get_block(&block_id_2, &mut connection)
                .await
                .expect_err("Failed to fetch block");

            assert_eq!(
                fetched_block_2,
                NotFound("Block".to_owned(), "Number((Ethereum, 2))".to_owned())
            );

            // Send a new block 2 after the revert
            let block_2 = get_sample_block(2);
            cached_gw
                .upsert_block(&block_2)
                .await
                .expect("Upsert block 2 ok");

            // Send a new block 3 after the revert
            let block_3 = get_sample_block(3);
            cached_gw
                .upsert_block(&block_3)
                .await
                .expect("Upsert block 3 ok");

            // Get delta from current state (None) to block 2, stores it in the lru cache
            let delta_1 = cached_gw
                .get_delta(
                    &Chain::Ethereum,
                    None,
                    &BlockOrTimestamp::Block(BlockIdentifier::Hash(
                        H256::from_str(
                            "0xb495a1d7e6663152ae92708da4843337b958146015a2802f4193a410044698c9",
                        )
                        .unwrap()
                        .into(),
                    )),
                )
                .await
                .unwrap();

            // Revert to block 1
            let _ = cached_gw
                .revert_state(&BlockIdentifier::Hash(
                    H256::from_str(
                        "0x88e96d4537bea4d9c05d12549907b32561d3bf31f45aae734cdc119f13406cb6",
                    )
                    .unwrap()
                    .into(),
                ))
                .await;

            // Assert block 2 has been reverted
            let block_id_2 = BlockIdentifier::Number((Chain::Ethereum, 2));
            let fetched_block_2 = cached_gw
                .get_block(&block_id_2, &mut connection)
                .await
                .expect_err("Failed to fetch block");

            assert_eq!(
                fetched_block_2,
                NotFound("Block".to_owned(), "Number((Ethereum, 2))".to_owned())
            );

            // Get delta from current state (None) to block 1 again, retrieve it from the lru cache
            let delta_2 = cached_gw
                .get_delta(
                    &Chain::Ethereum,
                    None,
                    &BlockOrTimestamp::Block(BlockIdentifier::Hash(
                        H256::from_str(
                            "0x88e96d4537bea4d9c05d12549907b32561d3bf31f45aae734cdc119f13406cb6",
                        )
                        .unwrap()
                        .into(),
                    )),
                )
                .await
                .unwrap();

            // Get delta from current state (None) to block 2 again, retrieve it from the lru cache
            let delta_3 = cached_gw
                .get_delta(
                    &Chain::Ethereum,
                    None,
                    &BlockOrTimestamp::Block(BlockIdentifier::Hash(
                        H256::from_str(
                            "0xb495a1d7e6663152ae92708da4843337b958146015a2802f4193a410044698c9",
                        )
                        .unwrap()
                        .into(),
                    )),
                )
                .await
                .unwrap();

            handle.abort();

            // Assert that the deltas match
            assert_eq!(delta_0, delta_2);
            assert_eq!(delta_1, delta_3);
        })
        .await;
    }

    fn get_sample_block(version: usize) -> evm::Block {
        match version {
            1 => evm::Block {
                number: 1,
                chain: Chain::Ethereum,
                hash: "0x88e96d4537bea4d9c05d12549907b32561d3bf31f45aae734cdc119f13406cb6"
                    .parse()
                    .expect("Invalid hash"),
                parent_hash: H256::zero(),
                ts: "2020-01-01T01:00:00"
                    .parse()
                    .expect("Invalid timestamp"),
            },
            2 => evm::Block {
                number: 2,
                chain: Chain::Ethereum,
                hash: "0xb495a1d7e6663152ae92708da4843337b958146015a2802f4193a410044698c9"
                    .parse()
                    .expect("Invalid hash"),
                parent_hash: "0x88e96d4537bea4d9c05d12549907b32561d3bf31f45aae734cdc119f13406cb6"
                    .parse()
                    .expect("Invalid hash"),
                ts: "2020-01-01T02:00:00"
                    .parse()
                    .expect("Invalid timestamp"),
            },
            3 => evm::Block {
                number: 3,
                chain: Chain::Ethereum,
                hash: "0x3d6122660cc824376f11ee842f83addc3525e2dd6756b9bcf0affa6aa88cf741"
                    .parse()
                    .expect("Invalid hash"),
                parent_hash: "0xb495a1d7e6663152ae92708da4843337b958146015a2802f4193a410044698c9"
                    .parse()
                    .expect("Invalid hash"),
                ts: "2020-01-01T03:00:00"
                    .parse()
                    .expect("Invalid timestamp"),
            },
            _ => panic!("Block version not found"),
        }
    }

    fn get_sample_transaction(version: usize) -> evm::Transaction {
        match version {
            1 => evm::Transaction {
                hash: H256::from_str(
                    "0xbb7e16d797a9e2fbc537e30f91ed3d27a254dd9578aa4c3af3e5f0d3e8130945",
                )
                .expect("tx hash ok"),
                block_hash: H256::from_str(
                    "0x88e96d4537bea4d9c05d12549907b32561d3bf31f45aae734cdc119f13406cb6",
                )
                .expect("block hash ok"),
                from: H160::from_str("0x4648451b5F87FF8F0F7D622bD40574bb97E25980")
                    .expect("from ok"),
                to: Some(
                    H160::from_str("0x6B175474E89094C44Da98b954EedeAC495271d0F").expect("to ok"),
                ),
                index: 1,
            },
            _ => panic!("Block version not found"),
        }
    }

    fn get_sample_extraction(version: usize) -> ExtractionState {
        match version {
            1 => ExtractionState::new(
                "vm:test".to_string(),
                Chain::Ethereum,
                None,
                "cursor@420".as_bytes(),
            ),
            _ => panic!("Block version not found"),
        }
    }

    async fn send_write_message(
        tx: &mpsc::Sender<DBCacheMessage>,
        block: evm::Block,
        operations: Vec<WriteOp>,
    ) -> oneshot::Receiver<Result<(), StorageError>> {
        let (os_tx, os_rx) = oneshot::channel();
        let db_transaction = DBTransaction { block, operations, tx: os_tx };

        tx.send(DBCacheMessage::Write(db_transaction))
            .await
            .expect("Failed to send write message through mpsc channel");
        os_rx
    }

    //noinspection SpellCheckingInspection
    async fn setup_data(conn: &mut AsyncPgConnection) {
        // set up blocks and txns
        let chain_id = db_fixtures::insert_chain(conn, "ethereum").await;
        let blk = db_fixtures::insert_blocks(conn, chain_id).await;
        let tx_hashes = [
            "0xbb7e16d797a9e2fbc537e30f91ed3d27a254dd9578aa4c3af3e5f0d3e8130945".to_string(),
            "0x794f7df7a3fe973f1583fbb92536f9a8def3a89902439289315326c04068de54".to_string(),
            "0x3108322284d0a89a7accb288d1a94384d499504fe7e04441b0706c7628dee7b7".to_string(),
            "0x50449de1973d86f21bfafa7c72011854a7e33a226709dc3e2e4edcca34188388".to_string(),
        ];

        let txn = db_fixtures::insert_txns(
            conn,
            &[
                (blk[0], 1i64, &tx_hashes[0]),
                (blk[0], 2i64, &tx_hashes[1]),
                // ----- Block 01 LAST
                (blk[1], 1i64, &tx_hashes[2]),
                (blk[1], 2i64, &tx_hashes[3]),
                // ----- Block 02 LAST
            ],
        )
        .await;

        // set up contract data
        let c0 = db_fixtures::insert_account(
            conn,
            "6B175474E89094C44Da98b954EedeAC495271d0F",
            "account0",
            chain_id,
            Some(txn[0]),
        )
        .await;
        db_fixtures::insert_account_balance(conn, 0, txn[0], Some("2020-01-01T00:00:00"), c0).await;
        db_fixtures::insert_contract_code(conn, c0, txn[0], Bytes::from_str("C0C0C0").unwrap())
            .await;
        db_fixtures::insert_account_balance(conn, 100, txn[1], Some("2020-01-01T01:00:00"), c0)
            .await;
        db_fixtures::insert_slots(conn, c0, txn[1], "2020-01-01T00:00:00", None, &[(2, 1, None)])
            .await;
        db_fixtures::insert_slots(
            conn,
            c0,
            txn[1],
            "2020-01-01T00:00:00",
            Some("2020-01-01T01:00:00"),
            &[(0, 1, None), (1, 5, None)],
        )
        .await;
        db_fixtures::insert_account_balance(conn, 101, txn[3], None, c0).await;
        db_fixtures::insert_slots(
            conn,
            c0,
            txn[3],
            "2020-01-01T01:00:00",
            None,
            &[(0, 2, Some(1)), (1, 3, Some(5)), (5, 25, None), (6, 30, None)],
        )
        .await;

        let c1 = db_fixtures::insert_account(
            conn,
            "73BcE791c239c8010Cd3C857d96580037CCdd0EE",
            "c1",
            chain_id,
            Some(txn[2]),
        )
        .await;
        db_fixtures::insert_account_balance(conn, 50, txn[2], None, c1).await;
        db_fixtures::insert_contract_code(conn, c1, txn[2], Bytes::from_str("C1C1C1").unwrap())
            .await;
        db_fixtures::insert_slots(
            conn,
            c1,
            txn[3],
            "2020-01-01T01:00:00",
            None,
            &[(0, 128, None), (1, 255, None)],
        )
        .await;

        let c2 = db_fixtures::insert_account(
            conn,
            "94a3F312366b8D0a32A00986194053C0ed0CdDb1",
            "c2",
            chain_id,
            Some(txn[1]),
        )
        .await;
        db_fixtures::insert_account_balance(conn, 25, txn[1], None, c2).await;
        db_fixtures::insert_contract_code(conn, c2, txn[1], Bytes::from_str("C2C2C2").unwrap())
            .await;
        db_fixtures::insert_slots(
            conn,
            c2,
            txn[1],
            "2020-01-01T00:00:00",
            None,
            &[(1, 2, None), (2, 4, None)],
        )
        .await;
        db_fixtures::delete_account(conn, c2, "2020-01-01T01:00:00").await;

        // set up protocol state data
        let protocol_system_id =
            db_fixtures::insert_protocol_system(conn, "ambient".to_owned()).await;
        let protocol_type_id = db_fixtures::insert_protocol_type(
            conn,
            "Pool",
            Some(orm::FinancialType::Swap),
            None,
            Some(orm::ImplementationType::Custom),
        )
        .await;
        let protocol_component_id = db_fixtures::insert_protocol_component(
            conn,
            "state1",
            chain_id,
            protocol_system_id,
            protocol_type_id,
            txn[0],
            None,
            None,
        )
        .await;
        // protocol state for state1-reserve1
        db_fixtures::insert_protocol_state(
            conn,
            protocol_component_id,
            txn[0],
            "reserve1".to_owned(),
            Bytes::from(U256::from(1100)),
            None,
            Some(txn[2]),
        )
        .await;
    }
}<|MERGE_RESOLUTION|>--- conflicted
+++ resolved
@@ -835,12 +835,8 @@
             };
             let component_balance = ComponentBalance {
                 token: usdc_address,
-<<<<<<< HEAD
+                balance_float: 0.0,
                 balance: Bytes::from(&[0u8]),
-=======
-                new_balance: Bytes::from(&[0u8]),
-                balance_float: 0.0,
->>>>>>> ef733ee0
                 modify_tx: tx_1.hash,
                 component_id: protocol_component_id.clone(),
             };
