--- conflicted
+++ resolved
@@ -7,22 +7,16 @@
 use chrono::NaiveDateTime;
 use diesel::prelude::*;
 use diesel_async::{AsyncPgConnection, RunQueryDsl};
-<<<<<<< HEAD
 use ethers::types::H256;
-use serde_json::Value;
-
-use crate::{
-    extractor::evm::{utils::TryDecode, ProtocolState},
-=======
 use ethers::{
     abi::Hash,
     types::{transaction, Transaction},
 };
+use serde_json::Value;
 use tracing::warn;
 
 use crate::{
-    extractor::evm::{ProtocolState, ProtocolStateDelta},
->>>>>>> 6aabf840
+    extractor::evm::{utils::TryDecode, ProtocolState, ProtocolStateDelta},
     hex_bytes::Bytes,
     models::{Chain, ProtocolSystem, ProtocolType},
     storage::{
@@ -64,9 +58,9 @@
                         let transaction = data.2;
                         let latest_tx = match latest_tx {
                             Some(latest)
-                                if latest.block_id < transaction.block_id ||
-                                    (latest.block_id == transaction.block_id &&
-                                        latest.index < transaction.index) =>
+                                if latest.block_id < transaction.block_id
+                                    || (latest.block_id == transaction.block_id
+                                        && latest.index < transaction.index) =>
                             {
                                 Some(transaction)
                             }
@@ -186,13 +180,8 @@
 
     async fn update_protocol_states(
         &self,
-<<<<<<< HEAD
         chain: &Chain,
-        new: &[ProtocolState],
-=======
-        chain: Chain,
-        new: &[(TxHash, ProtocolStateDelta)],
->>>>>>> 6aabf840
+        new: &[ProtocolStateDelta],
         conn: &mut Self::DB,
     ) -> Result<(), StorageError> {
         let chain_db_id = self.get_chain_id(chain);
