#![allow(unused_variables)]

<<<<<<< HEAD
use async_trait::async_trait;
use chrono::{NaiveDateTime, Utc};
use std::{collections::HashMap, hash::Hash, time::SystemTime};
=======
use std::{cmp::Ordering, collections::HashMap};
>>>>>>> ac342cfb

use async_trait::async_trait;
use chrono::NaiveDateTime;
use diesel::prelude::*;
use diesel_async::{AsyncPgConnection, RunQueryDsl};
use tracing::warn;

use crate::{
    extractor::evm::{ProtocolComponent, ProtocolState, ProtocolStateDelta},
    hex_bytes::Bytes,
    models::{Chain, ProtocolType},
    storage::{
        postgres::{
            orm,
            orm::{Account, NewAccount},
            schema, PostgresGateway,
        },
        Address, BlockIdentifier, BlockOrTimestamp, ContractDelta, ContractId, ProtocolGateway,
        StorableBlock, StorableContract, StorableProtocolComponent, StorableProtocolState,
        StorableProtocolStateDelta, StorableProtocolType, StorableToken, StorableTransaction,
        StorageError, TxHash, Version,
    },
};

impl<B, TX, A, D, T> PostgresGateway<B, TX, A, D, T>
where
    B: StorableBlock<orm::Block, orm::NewBlock, i64>,
    TX: StorableTransaction<orm::Transaction, orm::NewTransaction, i64>,
    D: ContractDelta + From<A>,
    A: StorableContract<orm::Contract, orm::NewContract, i64>,
    T: StorableToken<orm::Token, orm::NewToken, i64>,
{
    /// Decodes a ProtocolStates database result. Combines all matching protocol state db entities
    /// and returns a list containing one ProtocolState per component.
    fn _decode_protocol_states(
        &self,
        result: Result<Vec<(orm::ProtocolState, String, orm::Transaction)>, diesel::result::Error>,
        context: &str,
    ) -> Result<Vec<ProtocolState>, StorageError> {
        match result {
            Ok(data_vec) => {
                let mut protocol_states = Vec::new();
                let (states_data, latest_tx): (
                    HashMap<String, Vec<orm::ProtocolState>>,
                    Option<orm::Transaction>,
                ) = data_vec.into_iter().fold(
                    (HashMap::new(), None),
                    |(mut states, latest_tx), data| {
                        states
                            .entry(data.1)
                            .or_insert_with(Vec::new)
                            .push(data.0);
                        let transaction = data.2;
                        let latest_tx = match latest_tx {
                            Some(latest)
                                if latest.block_id < transaction.block_id ||
                                    (latest.block_id == transaction.block_id &&
                                        latest.index < transaction.index) =>
                            {
                                Some(transaction)
                            }
                            None => Some(transaction),
                            _ => latest_tx,
                        };
                        (states, latest_tx)
                    },
                );
                for (component_id, states) in states_data {
                    let tx_hash = latest_tx
                        .as_ref()
                        .map(|tx| &tx.hash)
                        .ok_or(StorageError::DecodeError("Modify tx hash not found".to_owned()))?;
                    let protocol_state =
                        ProtocolState::from_storage(states, component_id, tx_hash)?;
                    protocol_states.push(protocol_state);
                }
                Ok(protocol_states)
            }
            Err(err) => Err(StorageError::from_diesel(err, "ProtocolStates", context, None)),
        }
    }
}

#[async_trait]
impl<B, TX, A, D, T> ProtocolGateway for PostgresGateway<B, TX, A, D, T>
where
    B: StorableBlock<orm::Block, orm::NewBlock, i64>,
    TX: StorableTransaction<orm::Transaction, orm::NewTransaction, i64>,
    D: ContractDelta + From<A>,
    A: StorableContract<orm::Contract, orm::NewContract, i64>,
    T: StorableToken<orm::Token, orm::NewToken, i64>,
{
    type DB = AsyncPgConnection;
    type Token = T;
    type ProtocolState = ProtocolState;
    type ProtocolStateDelta = ProtocolStateDelta;
    type ProtocolType = ProtocolType;
    type ProtocolComponent = ProtocolComponent;

    async fn get_protocol_components(
        &self,
        chain: &Chain,
        system: Option<String>,
        ids: Option<&[&str]>,
    ) -> Result<Vec<ProtocolComponent>, StorageError> {
        todo!()
    }

    async fn add_protocol_components(
        &self,
        new: &[&Self::ProtocolComponent],
        conn: &mut Self::DB,
    ) -> Result<(), StorageError> {
        use super::schema::protocol_component::dsl::*;
        let mut values: Vec<orm::NewProtocolComponent> = Vec::with_capacity(new.len());
        let tx_hashes: Vec<TxHash> = new
            .iter()
            .map(|pc| pc.creation_tx.into())
            .collect();
        let tx_hash_id_mapping: HashMap<TxHash, i64> =
            orm::Transaction::ids_by_hash(&tx_hashes, conn)
                .await
                .unwrap();

        for pc in new {
            let txh = tx_hash_id_mapping
                .get::<TxHash>(&pc.creation_tx.into())
                .ok_or(StorageError::DecodeError("TxHash not found".to_string()))?;

            let new_pc = pc
                .to_storage(
                    self.get_chain_id(&pc.chain),
                    self.get_protocol_system_id(&pc.protocol_system.to_string()),
                    txh.to_owned(),
                    pc.created_at,
                )
                .unwrap();
            values.push(new_pc);
        }

        diesel::insert_into(protocol_component)
            .values(&values)
            .on_conflict((chain_id, protocol_system_id, external_id))
            .do_nothing()
            .execute(conn)
            .await
            .map_err(|err| StorageError::from_diesel(err, "ProtocolComponent", "", None))
            .unwrap();

        Ok(())
    }

    async fn delete_protocol_components(
        &self,
        to_delete: &[&Self::ProtocolComponent],
        block_ts: NaiveDateTime,
        conn: &mut Self::DB,
    ) -> Result<(), StorageError> {
        use super::schema::protocol_component::dsl::*;

        let ids_to_delete: Vec<String> = to_delete
            .iter()
            .map(|c| c.id.to_string())
            .collect();

        diesel::update(protocol_component.filter(external_id.eq_any(ids_to_delete)))
            .set(deleted_at.eq(block_ts))
            .execute(conn)
            .await?;
        Ok(())
    }
    async fn upsert_protocol_type(
        &self,
        new: &Self::ProtocolType,
        conn: &mut Self::DB,
    ) -> Result<(), StorageError> {
        use super::schema::protocol_type::dsl::*;

        let values: orm::NewProtocolType = new.to_storage();

        diesel::insert_into(protocol_type)
            .values(&values)
            .on_conflict(name)
            .do_update()
            .set(&values)
            .execute(conn)
            .await
            .map_err(|err| StorageError::from_diesel(err, "ProtocolType", &values.name, None))?;

        Ok(())
    }

    // Gets all protocol states from the db filtered by chain, component ids and/or protocol system.
    // The filters are applied in the following order: component ids, protocol system, chain. If
    // component ids are provided, the protocol system filter is ignored. The chain filter is
    // always applied.
    async fn get_protocol_states(
        &self,
        chain: &Chain,
        at: Option<Version>,
        system: Option<String>,
        ids: Option<&[&str]>,
        conn: &mut Self::DB,
    ) -> Result<Vec<Self::ProtocolState>, StorageError> {
        let chain_db_id = self.get_chain_id(chain);
        let version_ts = match &at {
            Some(version) => Some(version.to_ts(conn).await?),
            None => None,
        };

        match (ids, system) {
            (Some(ids), Some(system)) => {
                warn!("Both protocol IDs and system were provided. System will be ignored.");
                self._decode_protocol_states(
                    orm::ProtocolState::by_id(ids, chain_db_id, version_ts, conn).await,
                    ids.join(",").as_str(),
                )
            }
            (Some(ids), _) => self._decode_protocol_states(
                orm::ProtocolState::by_id(ids, chain_db_id, version_ts, conn).await,
                ids.join(",").as_str(),
            ),
            (_, Some(system)) => self._decode_protocol_states(
                orm::ProtocolState::by_protocol_system(
                    system.clone(),
                    chain_db_id,
                    version_ts,
                    conn,
                )
                .await,
                system.to_string().as_str(),
            ),
            _ => self._decode_protocol_states(
                orm::ProtocolState::by_chain(chain_db_id, version_ts, conn).await,
                chain.to_string().as_str(),
            ),
        }
    }

    async fn update_protocol_states(
        &self,
        chain: &Chain,
        new: &[ProtocolStateDelta],
        conn: &mut Self::DB,
    ) -> Result<(), StorageError> {
        let chain_db_id = self.get_chain_id(chain);
        let txns: HashMap<Bytes, (i64, i64, NaiveDateTime)> = orm::Transaction::ids_and_ts_by_hash(
            new.iter()
                .map(|state| state.modify_tx.as_bytes())
                .collect::<Vec<&[u8]>>()
                .as_slice(),
            conn,
        )
        .await?
        .into_iter()
        .map(|(id, hash, index, ts)| (hash, (id, index, ts)))
        .collect();

        let components: HashMap<String, i64> = orm::ProtocolComponent::ids_by_external_ids(
            new.iter()
                .map(|state| state.component_id.as_str())
                .collect::<Vec<&str>>()
                .as_slice(),
            conn,
        )
        .await?
        .into_iter()
        .map(|(id, external_id)| (external_id, id))
        .collect();

        let mut state_data: Vec<(orm::NewProtocolState, i64)> = Vec::new();

        for state in new {
            let tx_db = txns
                .get(state.modify_tx.as_bytes())
                .expect("Failed to find tx");
            let component_db_id = *components
                .get(&state.component_id)
                .expect("Failed to find component");
            let mut new_states: Vec<(orm::NewProtocolState, i64)> =
                ProtocolStateDelta::to_storage(state, component_db_id, tx_db.0, tx_db.2)
                    .into_iter()
                    .map(|state| (state, tx_db.1))
                    .collect();

            // invalidated db entities for deleted attributes
            for attr in &state.deleted_attributes {
                // PERF: slow but required due to diesel restrictions
                diesel::update(schema::protocol_state::table)
                    .filter(schema::protocol_state::protocol_component_id.eq(component_db_id))
                    .filter(schema::protocol_state::attribute_name.eq(attr))
                    .filter(schema::protocol_state::valid_to.is_null())
                    .set(schema::protocol_state::valid_to.eq(tx_db.2))
                    .execute(conn)
                    .await?;
            }

            state_data.append(&mut new_states);
        }

        // Sort state_data by protocol_component_id, attribute_name, and transaction index
        state_data.sort_by(|a, b| {
            let order =
                a.0.protocol_component_id
                    .cmp(&b.0.protocol_component_id);
            if order == Ordering::Equal {
                let sub_order =
                    a.0.attribute_name
                        .cmp(&b.0.attribute_name);

                if sub_order == Ordering::Equal {
                    // Sort by block ts and tx_index as well
                    a.1.cmp(&b.1)
                } else {
                    sub_order
                }
            } else {
                order
            }
        });

        // Invalidate older states within the new state data
        let mut i = 0;
        while i + 1 < state_data.len() {
            let next_state = &state_data[i + 1].0.clone();
            let (current_state, _) = &mut state_data[i];

            // Check if next_state has same protocol_component_id and attribute_name
            if current_state.protocol_component_id == next_state.protocol_component_id &&
                current_state.attribute_name == next_state.attribute_name
            {
                // Invalidate the current state
                current_state.valid_to = Some(next_state.valid_from);
            }

            i += 1;
        }

        let state_data: Vec<orm::NewProtocolState> = state_data
            .into_iter()
            .map(|(state, _index)| state)
            .collect();

        // TODO: invalidate newly outdated protocol states already in the db (ENG-2682)

        // insert the prepared protocol state deltas
        if !state_data.is_empty() {
            diesel::insert_into(schema::protocol_state::table)
                .values(&state_data)
                .execute(conn)
                .await?;
        }
        Ok(())
    }

    async fn get_tokens(
        &self,
        chain: Chain,
        addresses: Option<&[&Address]>,
        conn: &mut Self::DB,
    ) -> Result<Vec<Self::Token>, StorageError> {
        use super::schema::{account::dsl::*, token::dsl::*};

        let mut query = token
            .inner_join(account)
            .select((token::all_columns(), schema::account::chain_id, schema::account::address))
            .into_boxed();

        if let Some(addrs) = addresses {
            query = query.filter(schema::account::address.eq_any(addrs));
        }

        let results = query
            .order(schema::token::symbol.asc())
            .load::<(orm::Token, i64, Address)>(conn)
            .await
            .map_err(|err| StorageError::from_diesel(err, "Token", &chain.to_string(), None))?;

        let tokens: Result<Vec<Self::Token>, StorageError> = results
            .into_iter()
            .map(|(orm_token, chain_id_, address_)| {
                let chain = self.get_chain(&chain_id_);
                let contract_id = ContractId::new(chain, address_);

                Self::Token::from_storage(orm_token, contract_id)
                    .map_err(|err| StorageError::DecodeError(err.to_string()))
            })
            .collect();
        tokens
    }

    async fn add_tokens(
        &self,
        tokens: &[&Self::Token],
        conn: &mut Self::DB,
    ) -> Result<(), StorageError> {
        let titles: Vec<String> = tokens
            .iter()
            .map(|token| format!("{}_{}", token.chain(), token.symbol()))
            .collect();

        let addresses: Vec<_> = tokens
            .iter()
            .map(|token| token.address().as_bytes().to_vec())
            .collect();

        let new_accounts: Vec<NewAccount> = tokens
            .iter()
            .zip(titles.iter())
            .zip(addresses.iter())
            .map(|((token, title), address)| {
                let chain_id = self.get_chain_id(&token.chain());
                NewAccount {
                    title,
                    address,
                    chain_id,
                    creation_tx: None,
                    created_at: None,
                    deleted_at: None,
                }
            })
            .collect();

        diesel::insert_into(schema::account::table)
            .values(&new_accounts)
            // .on_conflict(..).do_nothing() is necessary to ignore updating duplicated entries
            .on_conflict((schema::account::address, schema::account::chain_id))
            .do_nothing()
            .execute(conn)
            .await
            .map_err(|err| StorageError::from_diesel(err, "Account", "batch", None))?;

        let accounts: Vec<Account> = schema::account::table
            .filter(schema::account::address.eq_any(addresses))
            .select(Account::as_select())
            .get_results::<Account>(conn)
            .await
            .map_err(|err| StorageError::from_diesel(err, "Account", "retrieve", None))?;

        let account_map: HashMap<(Vec<u8>, i64), i64> = accounts
            .iter()
            .map(|account| ((account.address.clone().to_vec(), account.chain_id), account.id))
            .collect();

        let new_tokens: Vec<orm::NewToken> = tokens
            .iter()
            .map(|token| {
                let token_chain_id = self.get_chain_id(&token.chain());
                let account_key = (token.address().as_ref().to_vec(), token_chain_id);

                let account_id = *account_map
                    .get(&account_key)
                    .expect("Account ID not found");

                token.to_storage(account_id)
            })
            .collect();

        diesel::insert_into(schema::token::table)
            .values(&new_tokens)
            // .on_conflict(..).do_nothing() is necessary to ignore updating duplicated entries
            .on_conflict(schema::token::account_id)
            .do_nothing()
            .execute(conn)
            .await
            .map_err(|err| StorageError::from_diesel(err, "Token", "batch", None))?;

        Ok(())
    }

    async fn get_state_delta(
        &self,
        chain: &Chain,
        system: Option<String>,
        id: Option<&[&str]>,
        start_version: Option<&BlockOrTimestamp>,
        end_version: &BlockOrTimestamp,
        conn: &mut Self::DB,
    ) -> Result<ProtocolStateDelta, StorageError> {
        todo!()
    }

    async fn revert_protocol_state(
        &self,
        to: &BlockIdentifier,
        conn: &mut Self::DB,
    ) -> Result<(), StorageError> {
        todo!()
    }

    async fn _get_or_create_protocol_system_id(
        &self,
        new: String,
        conn: &mut Self::DB,
    ) -> Result<i64, StorageError> {
        use super::schema::protocol_system::dsl::*;

        let existing_entry = protocol_system
            .filter(name.eq(new.to_string().clone()))
            .first::<orm::ProtocolSystem>(conn)
            .await;

        if let Ok(entry) = existing_entry {
            return Ok(entry.id);
        } else {
            let new_entry = orm::NewProtocolSystem { name: new.to_string() };

            let inserted_protocol_system = diesel::insert_into(protocol_system)
                .values(&new_entry)
                .get_result::<orm::ProtocolSystem>(conn)
                .await
                .map_err(|err| {
                    StorageError::from_diesel(err, "ProtocolSystem", &new.to_string(), None)
                })?;
            Ok(inserted_protocol_system.id)
        }
    }
}

#[cfg(test)]
mod test {
    use super::*;
    use crate::{
        extractor::evm::{self, ERC20Token},
        storage::ChangeType,
    };
    use chrono::{NaiveDate, NaiveDateTime, NaiveTime};
    use diesel_async::AsyncConnection;
    use ethers::{prelude::H160, types::U256};
    use rstest::rstest;
    use serde_json::json;

    use crate::{
        hex_bytes::Bytes,
        models,
        models::{FinancialType, ImplementationType},
        storage::postgres::{db_fixtures, orm, schema, PostgresGateway},
    };
<<<<<<< HEAD

    use super::*;
    use crate::storage::postgres::orm::ProtocolSystem;
=======
>>>>>>> ac342cfb
    use ethers::prelude::H256;
    use std::{collections::HashMap, str::FromStr, thread, time::Duration};
    use tokio::time::sleep;

    type EVMGateway = PostgresGateway<
        evm::Block,
        evm::Transaction,
        evm::Account,
        evm::AccountUpdate,
        evm::ERC20Token,
    >;

    const WETH: &str = "0xC02aaA39b223FE8D0A0e5C4F27eAD9083C756Cc2";
    const USDC: &str = "0xA0b86991c6218b36c1d19D4a2e9Eb0cE3606eB48";
    const USDT: &str = "0xdAC17F958D2ee523a2206206994597C13D831ec7";

    async fn setup_db() -> AsyncPgConnection {
        let db_url = std::env::var("DATABASE_URL").unwrap();
        let mut conn = AsyncPgConnection::establish(&db_url)
            .await
            .unwrap();
        conn.begin_test_transaction()
            .await
            .unwrap();

        conn
    }

    /// This sets up the data needed to test the gateway. The setup is structured such that each
    /// protocol state's historical changes are kept together this makes it easy to reason about
    /// that change an account should have at each version Please not that if you change
    /// something here, also update the state fixtures right below, which contain protocol states
    /// at each version.
    async fn setup_data(conn: &mut AsyncPgConnection) {
        let chain_id = db_fixtures::insert_chain(conn, "ethereum").await;
        let blk = db_fixtures::insert_blocks(conn, chain_id).await;
        let txn = db_fixtures::insert_txns(
            conn,
            &[
                (
                    blk[0],
                    1i64,
                    "0xbb7e16d797a9e2fbc537e30f91ed3d27a254dd9578aa4c3af3e5f0d3e8130945",
                ),
                (
                    blk[0],
                    2i64,
                    "0x794f7df7a3fe973f1583fbb92536f9a8def3a89902439289315326c04068de54",
                ),
                // ----- Block 01 LAST
                (
                    blk[1],
                    1i64,
                    "0x3108322284d0a89a7accb288d1a94384d499504fe7e04441b0706c7628dee7b7",
                ),
                (
                    blk[1],
                    2i64,
                    "0x50449de1973d86f21bfafa7c72011854a7e33a226709dc3e2e4edcca34188388",
                ),
                // ----- Block 02 LAST
            ],
        )
        .await;
        let protocol_system_id =
            db_fixtures::insert_protocol_system(conn, "ambient".to_owned()).await;
        let protocol_type_id = db_fixtures::insert_protocol_type(
            conn,
            "Pool",
            Some(orm::FinancialType::Swap),
            None,
            Some(orm::ImplementationType::Custom),
        )
        .await;
        let protocol_component_id = db_fixtures::insert_protocol_component(
            conn,
            "state1",
            chain_id,
            protocol_system_id,
            protocol_type_id,
            txn[0],
        )
        .await;
        let protocol_component_id2 = db_fixtures::insert_protocol_component(
            conn,
            "state2",
            chain_id,
            protocol_system_id,
            protocol_type_id,
            txn[0],
        )
        .await;

        db_fixtures::insert_protocol_component(
            conn,
            "state2",
            chain_id,
            protocol_system_id,
            protocol_type_id,
            txn[1],
        )
        .await;
        // protocol state for state1-reserve1
        db_fixtures::insert_protocol_state(
            conn,
            protocol_component_id,
            txn[0],
            "reserve1".to_owned(),
            Bytes::from(U256::from(1100)),
            Some(txn[2]),
        )
        .await;

        // protocol state for state1-reserve2
        db_fixtures::insert_protocol_state(
            conn,
            protocol_component_id,
            txn[0],
            "reserve2".to_owned(),
            Bytes::from(U256::from(500)),
            None,
        )
        .await;

        // protocol state update for state1-reserve1
        db_fixtures::insert_protocol_state(
            conn,
            protocol_component_id,
            txn[3],
            "reserve1".to_owned(),
            Bytes::from(U256::from(1000)),
            None,
        )
        .await;

        // insert tokens
        let weth_id =
            db_fixtures::insert_token(conn, chain_id, WETH.trim_start_matches("0x"), "WETH", 18)
                .await;
        let usdc_id =
            db_fixtures::insert_token(conn, chain_id, USDC.trim_start_matches("0x"), "USDC", 6)
                .await;
    }

    fn protocol_state() -> ProtocolState {
        let attributes: HashMap<String, Bytes> = vec![
            ("reserve1".to_owned(), Bytes::from(U256::from(1000))),
            ("reserve2".to_owned(), Bytes::from(U256::from(500))),
        ]
        .into_iter()
        .collect();
        ProtocolState::new(
            "state1".to_owned(),
            attributes,
            "0x50449de1973d86f21bfafa7c72011854a7e33a226709dc3e2e4edcca34188388"
                .parse()
                .unwrap(),
        )
    }

    #[rstest]
    #[case::by_chain(None, None)]
    #[case::by_system(Some("ambient".to_string()), None)]
    #[case::by_ids(None, Some(vec ! ["state1"]))]
    #[tokio::test]
    async fn test_get_protocol_states(
        #[case] system: Option<String>,
        #[case] ids: Option<Vec<&str>>,
    ) {
        let mut conn = setup_db().await;
        setup_data(&mut conn).await;

        let expected = vec![protocol_state()];

        let gateway = EVMGateway::from_connection(&mut conn).await;

        let result = gateway
            .get_protocol_states(&Chain::Ethereum, None, system, ids.as_deref(), &mut conn)
            .await
            .unwrap();

        assert_eq!(result, expected)
    }

    #[tokio::test]
    async fn test_get_protocol_states_at() {
        let mut conn = setup_db().await;
        setup_data(&mut conn).await;

        let gateway = EVMGateway::from_connection(&mut conn).await;

        let mut protocol_state = protocol_state();
        let attributes: HashMap<String, Bytes> = vec![
            ("reserve1".to_owned(), Bytes::from(U256::from(1100))),
            ("reserve2".to_owned(), Bytes::from(U256::from(500))),
        ]
        .into_iter()
        .collect();
        protocol_state.attributes = attributes;
        protocol_state.modify_tx =
            "0xbb7e16d797a9e2fbc537e30f91ed3d27a254dd9578aa4c3af3e5f0d3e8130945"
                .parse()
                .unwrap();
        let expected = vec![protocol_state];

        let result = gateway
            .get_protocol_states(
                &Chain::Ethereum,
                Some(Version::from_block_number(Chain::Ethereum, 1)),
                None,
                None,
                &mut conn,
            )
            .await
            .unwrap();

        assert_eq!(result, expected)
    }

    fn protocol_state_delta() -> ProtocolStateDelta {
        let attributes: HashMap<String, Bytes> = vec![
            ("reserve1".to_owned(), Bytes::from(U256::from(1000))),
            ("reserve2".to_owned(), Bytes::from(U256::from(500))),
        ]
        .into_iter()
        .collect();
        ProtocolStateDelta::new(
            "state2".to_owned(),
            attributes,
            "0x50449de1973d86f21bfafa7c72011854a7e33a226709dc3e2e4edcca34188388"
                .parse()
                .unwrap(),
        )
    }

    #[tokio::test]
    async fn test_update_protocol_states() {
        let mut conn = setup_db().await;
        setup_data(&mut conn).await;

        let gateway = EVMGateway::from_connection(&mut conn).await;
        let chain = Chain::Ethereum;

        // set up deletable attribute state
        let protocol_component_id = schema::protocol_component::table
            .filter(schema::protocol_component::external_id.eq("state2"))
            .select(schema::protocol_component::id)
            .first::<i64>(&mut conn)
            .await
            .expect("Failed to fetch protocol component id");
        let tx_hash: Bytes = "0xbb7e16d797a9e2fbc537e30f91ed3d27a254dd9578aa4c3af3e5f0d3e8130945"
            .as_bytes()
            .into();
        let txn_id = schema::transaction::table
            .filter(
                schema::transaction::hash.eq(H256::from_str(
                    "0xbb7e16d797a9e2fbc537e30f91ed3d27a254dd9578aa4c3af3e5f0d3e8130945",
                )
                .expect("valid txhash")
                .as_bytes()
                .to_owned()),
            )
            .select(schema::transaction::id)
            .first::<i64>(&mut conn)
            .await
            .expect("Failed to fetch transaction id");
        db_fixtures::insert_protocol_state(
            &mut conn,
            protocol_component_id,
            txn_id,
            "deletable".to_owned(),
            Bytes::from(U256::from(1000)),
            None,
        )
        .await;

        // update
        let mut new_state1 = protocol_state_delta();
        let attributes1: HashMap<String, Bytes> = vec![
            ("reserve1".to_owned(), Bytes::from(U256::from(700))),
            ("reserve2".to_owned(), Bytes::from(U256::from(700))),
        ]
        .into_iter()
        .collect();
        new_state1.updated_attributes = attributes1.clone();
        new_state1.deleted_attributes = vec!["deletable".to_owned()]
            .into_iter()
            .collect();
        new_state1.modify_tx = "0x3108322284d0a89a7accb288d1a94384d499504fe7e04441b0706c7628dee7b7"
            .parse()
            .unwrap();

        // newer update
        let mut new_state2 = protocol_state_delta();
        let attributes2: HashMap<String, Bytes> = vec![
            ("reserve1".to_owned(), Bytes::from(U256::from(800))),
            ("reserve2".to_owned(), Bytes::from(U256::from(800))),
        ]
        .into_iter()
        .collect();
        new_state2.updated_attributes = attributes2.clone();

        // update the protocol state
        gateway
            .update_protocol_states(&chain, &[new_state1.clone(), new_state2.clone()], &mut conn)
            .await
            .expect("Failed to update protocol states");

        // check the correct state is considered the valid one
        let db_states = gateway
            .get_protocol_states(
                &chain,
                None,
                None,
                Some(&[new_state1.component_id.as_str()]),
                &mut conn,
            )
            .await
            .expect("Failed ");
        let mut expected_state = protocol_state();
        expected_state.attributes = attributes2;
        expected_state.component_id = new_state1.component_id.clone();
        assert_eq!(db_states[0], expected_state);

        // fetch the older state from the db and check it's valid_to is set correctly
        let tx_hash1: Bytes = new_state1.modify_tx.as_bytes().into();
        let older_state = schema::protocol_state::table
            .inner_join(schema::protocol_component::table)
            .inner_join(schema::transaction::table)
            .filter(schema::transaction::hash.eq(tx_hash1))
            .filter(schema::protocol_component::external_id.eq(new_state1.component_id.as_str()))
            .select(orm::ProtocolState::as_select())
            .first::<orm::ProtocolState>(&mut conn)
            .await
            .expect("Failed to fetch protocol state");
        assert_eq!(older_state.attribute_value, Some(Bytes::from(U256::from(700))));
        // fetch the newer state from the db to compare the valid_from
        let tx_hash2: Bytes = new_state2.modify_tx.as_bytes().into();
        let newer_state = schema::protocol_state::table
            .inner_join(schema::protocol_component::table)
            .inner_join(schema::transaction::table)
            .filter(schema::transaction::hash.eq(tx_hash2))
            .filter(schema::protocol_component::external_id.eq(new_state1.component_id.as_str()))
            .select(orm::ProtocolState::as_select())
            .first::<orm::ProtocolState>(&mut conn)
            .await
            .expect("Failed to fetch protocol state");
        assert_eq!(older_state.valid_to, Some(newer_state.valid_from));
    }

    #[tokio::test]
    async fn test_get_or_create_protocol_system_id() {
        let mut conn = setup_db().await;
        let gw = EVMGateway::from_connection(&mut conn).await;

        let first_id = gw
            ._get_or_create_protocol_system_id("ambient".to_string(), &mut conn)
            .await
            .unwrap();

        let second_id = gw
            ._get_or_create_protocol_system_id("ambient".to_string(), &mut conn)
            .await
            .unwrap();
        assert_eq!(first_id, second_id);
    }

    #[tokio::test]
    async fn test_add_protocol_type() {
        let mut conn = setup_db().await;
        let gw = EVMGateway::from_connection(&mut conn).await;

        let d = NaiveDate::from_ymd_opt(2015, 6, 3).unwrap();
        let t = NaiveTime::from_hms_milli_opt(12, 34, 56, 789).unwrap();
        let dt = NaiveDateTime::new(d, t);

        let protocol_type = models::ProtocolType {
            name: "Protocol".to_string(),
            financial_type: FinancialType::Debt,
            attribute_schema: Some(json!({"attribute": "schema"})),
            implementation: ImplementationType::Custom,
        };

        gw.upsert_protocol_type(&protocol_type, &mut conn)
            .await
            .unwrap();

        let inserted_data = schema::protocol_type::table
            .filter(schema::protocol_type::name.eq("Protocol"))
            .select(schema::protocol_type::all_columns)
            .first::<orm::ProtocolType>(&mut conn)
            .await
            .unwrap();

        assert_eq!(inserted_data.name, "Protocol".to_string());
        assert_eq!(inserted_data.financial_type, orm::FinancialType::Debt);
        assert_eq!(inserted_data.attribute_schema, Some(json!({"attribute": "schema"})));
        assert_eq!(inserted_data.implementation, orm::ImplementationType::Custom);

        let updated_protocol_type = models::ProtocolType {
            name: "Protocol".to_string(),
            financial_type: FinancialType::Leverage,
            attribute_schema: Some(json!({"attribute": "another_schema"})),
            implementation: ImplementationType::Vm,
        };

        gw.upsert_protocol_type(&updated_protocol_type, &mut conn)
            .await
            .unwrap();

        let newly_inserted_data = schema::protocol_type::table
            .filter(schema::protocol_type::name.eq("Protocol"))
            .select(schema::protocol_type::all_columns)
            .load::<orm::ProtocolType>(&mut conn)
            .await
            .unwrap();

        assert_eq!(newly_inserted_data.len(), 1);
        assert_eq!(newly_inserted_data[0].name, "Protocol".to_string());
        assert_eq!(newly_inserted_data[0].financial_type, orm::FinancialType::Leverage);
        assert_eq!(
            newly_inserted_data[0].attribute_schema,
            Some(json!({"attribute": "another_schema"}))
        );
        assert_eq!(newly_inserted_data[0].implementation, orm::ImplementationType::Vm);
    }

    #[tokio::test]
    async fn test_get_tokens() {
        let mut conn = setup_db().await;
        setup_data(&mut conn).await;
        let gw = EVMGateway::from_connection(&mut conn).await;

        // get all tokens (no address filter)
        let tokens = gw
            .get_tokens(Chain::Ethereum, None, &mut conn)
            .await
            .unwrap();
        assert_eq!(tokens.len(), 2);

        // get weth and usdc
        let tokens = gw
            .get_tokens(Chain::Ethereum, Some(&[&WETH.into(), &USDC.into()]), &mut conn)
            .await
            .unwrap();
        assert_eq!(tokens.len(), 2);

        // get weth
        let tokens = gw
            .get_tokens(Chain::Ethereum, Some(&[&WETH.into()]), &mut conn)
            .await
            .unwrap();
        assert_eq!(tokens.len(), 1);
        assert_eq!(tokens[0].symbol, "WETH".to_string());
        assert_eq!(tokens[0].decimals, 18);
    }

    #[tokio::test]
    async fn test_add_tokens() {
        let mut conn = setup_db().await;
        setup_data(&mut conn).await;
        let gw = EVMGateway::from_connection(&mut conn).await;

        // Insert one new token (USDT) and an existing token (WETH)
        let weth_symbol = "WETH".to_string();
        let old_token = db_fixtures::get_token_by_symbol(&mut conn, weth_symbol.clone()).await;
        let old_account = &orm::Account::by_address(
            &Bytes::from_str(WETH.trim_start_matches("0x")).expect("address ok"),
            &mut conn,
        )
        .await
        .unwrap()[0];

        let usdt_symbol = "USDT".to_string();
        let tokens = [
            &ERC20Token {
                address: H160::from_str(USDT).unwrap(),
                symbol: usdt_symbol.clone(),
                decimals: 6,
                tax: 0,
                gas: vec![Some(64), None],
                chain: Chain::Ethereum,
            },
            &ERC20Token {
                address: H160::from_str(WETH).unwrap(),
                symbol: weth_symbol.clone(),
                decimals: 18,
                tax: 0,
                gas: vec![Some(100), None],
                chain: Chain::Ethereum,
            },
        ];

        gw.add_tokens(&tokens, &mut conn)
            .await
            .unwrap();

        let inserted_token = db_fixtures::get_token_by_symbol(&mut conn, usdt_symbol.clone()).await;
        assert_eq!(inserted_token.symbol, usdt_symbol);
        assert_eq!(inserted_token.decimals, 6);
        let inserted_account = &orm::Account::by_address(
            &Bytes::from_str(USDT.trim_start_matches("0x")).expect("address ok"),
            &mut conn,
        )
        .await
        .unwrap()[0];
        assert_eq!(inserted_account.id, inserted_token.account_id);
        assert_eq!(inserted_account.title, "ethereum_USDT".to_string());

        // make sure nothing changed on WETH (ids included)
        let new_token = db_fixtures::get_token_by_symbol(&mut conn, weth_symbol.clone()).await;
        assert_eq!(new_token, old_token);
        let new_account = &orm::Account::by_address(
            &Bytes::from_str(WETH.trim_start_matches("0x")).expect("address ok"),
            &mut conn,
        )
        .await
        .unwrap()[0];
        assert_eq!(new_account, old_account);
        assert!(inserted_account.id > new_account.id);
    }

    #[tokio::test]
    async fn test_add_protocol_components() {
        let mut conn = setup_db().await;
        setup_data(&mut conn).await;
        let gw = EVMGateway::from_connection(&mut conn).await;
        let protocol_type_id_1 =
            db_fixtures::insert_protocol_type(&mut conn, "Test_Type_1", None, None, None).await;
        let protocol_type_id_2 =
            db_fixtures::insert_protocol_type(&mut conn, "Test_Type_2", None, None, None).await;
        let protocol_system = "ambient".to_string();
        let chain = Chain::Ethereum;
        let original_component = ProtocolComponent {
            id: "test_contract_id".to_string(),
            protocol_system,
            protocol_type_id: protocol_type_id_1.to_string(),
            chain,
            tokens: vec![],
            contract_ids: vec![],
            static_attributes: HashMap::new(),
            change: ChangeType::Creation,
            creation_tx: H256::from_str(
                "0xbb7e16d797a9e2fbc537e30f91ed3d27a254dd9578aa4c3af3e5f0d3e8130945",
            )
            .unwrap(),
            created_at: Default::default(),
        };

        let result = gw
            .add_protocol_components(&[&original_component.clone()], &mut conn)
            .await;

        assert!(result.is_ok());

        let inserted_data = schema::protocol_component::table
            .filter(schema::protocol_component::external_id.eq("test_contract_id".to_string()))
            .select(orm::ProtocolComponent::as_select())
            .first::<orm::ProtocolComponent>(&mut conn)
            .await;

        assert!(inserted_data.is_ok());
        let inserted_data: orm::ProtocolComponent = inserted_data.unwrap();
        assert_eq!(
            original_component.protocol_type_id,
            inserted_data
                .protocol_type_id
                .to_string()
        );
        assert_eq!(
            original_component.protocol_type_id,
            inserted_data
                .protocol_type_id
                .to_string()
        );
        assert_eq!(
            gw.get_protocol_system_id(
                &original_component
                    .protocol_system
                    .to_string()
            ),
            inserted_data.protocol_system_id
        );
        assert_eq!(gw.get_chain_id(&original_component.chain), inserted_data.chain_id);
        assert_eq!(original_component.id, inserted_data.external_id);
    }

    fn create_test_protocol_component(id: &str) -> ProtocolComponent {
        ProtocolComponent {
            id: id.to_string(),
            protocol_system: "ambient".to_string(),
            protocol_type_id: "type_id_1".to_string(),
            chain: Chain::Ethereum,
            tokens: vec![],
            contract_ids: vec![],
            static_attributes: HashMap::new(),
            change: ChangeType::Creation,
            creation_tx: H256::from_low_u64_be(
                0x0000000000000000000000000000000000000000000000000000000011121314,
            ),
            created_at: NaiveDateTime::from_timestamp_opt(1000, 0).unwrap(),
        }
    }

    #[tokio::test]
    async fn test_delete_protocol_components() {
        let mut conn = setup_db().await;
        setup_data(&mut conn).await;
        let gw = EVMGateway::from_connection(&mut conn).await;

        let test_components = vec![
            create_test_protocol_component("state1"),
            create_test_protocol_component("state2"),
        ];

        let res = gw
            .delete_protocol_components(
                &test_components
                    .iter()
                    .collect::<Vec<_>>(),
                Utc::now().naive_utc(),
                &mut conn,
            )
            .await;

        assert!(res.is_ok());
        let pc_ids: Vec<String> = test_components
            .iter()
            .map(|test_pc| test_pc.id.to_string())
            .collect();

        let updated_timestamps = schema::protocol_component::table
            .filter(schema::protocol_component::external_id.eq_any(pc_ids))
            .select(schema::protocol_component::deleted_at)
            .load::<Option<NaiveDateTime>>(&mut conn)
            .await
            .unwrap();

        assert_eq!(updated_timestamps.len(), 2);
        updated_timestamps
            .into_iter()
            .for_each(|ts| assert!(ts.is_some(), "Found None in updated_ts"));
    }
}<|MERGE_RESOLUTION|>--- conflicted
+++ resolved
@@ -1,15 +1,9 @@
 #![allow(unused_variables)]
 
-<<<<<<< HEAD
 use async_trait::async_trait;
 use chrono::{NaiveDateTime, Utc};
-use std::{collections::HashMap, hash::Hash, time::SystemTime};
-=======
-use std::{cmp::Ordering, collections::HashMap};
->>>>>>> ac342cfb
-
-use async_trait::async_trait;
-use chrono::NaiveDateTime;
+use std::{cmp::Ordering, collections::HashMap, hash::Hash, time::SystemTime};
+
 use diesel::prelude::*;
 use diesel_async::{AsyncPgConnection, RunQueryDsl};
 use tracing::warn;
@@ -545,12 +539,9 @@
         models::{FinancialType, ImplementationType},
         storage::postgres::{db_fixtures, orm, schema, PostgresGateway},
     };
-<<<<<<< HEAD
 
     use super::*;
     use crate::storage::postgres::orm::ProtocolSystem;
-=======
->>>>>>> ac342cfb
     use ethers::prelude::H256;
     use std::{collections::HashMap, str::FromStr, thread, time::Duration};
     use tokio::time::sleep;
