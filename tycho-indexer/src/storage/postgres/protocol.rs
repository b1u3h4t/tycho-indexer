--- conflicted
+++ resolved
@@ -4,11 +4,7 @@
 use std::collections::HashMap;
 
 use async_trait::async_trait;
-<<<<<<< HEAD
 use chrono::NaiveDateTime;
-=======
-
->>>>>>> 2f077fca
 use diesel::prelude::*;
 use diesel_async::{AsyncPgConnection, RunQueryDsl};
 use ethers::types::H256;
@@ -21,12 +17,8 @@
     storage::{
         postgres::{orm, schema, PostgresGateway},
         Address, BlockIdentifier, BlockOrTimestamp, ContractDelta, ProtocolGateway, StorableBlock,
-<<<<<<< HEAD
-        StorableContract, StorableToken, StorableTransaction, StorageError, Version,
-=======
         StorableContract, StorableProtocolState, StorableProtocolType, StorableToken,
         StorableTransaction, StorageError, TxHash, Version,
->>>>>>> 2f077fca
     },
 };
 
@@ -183,11 +175,7 @@
         }
     }
 
-<<<<<<< HEAD
-    async fn update_states(
-=======
-    async fn update_protocol_state(
->>>>>>> 2f077fca
+    async fn update_protocol_states(
         &self,
         chain: &Chain,
         new: &[ProtocolState],
@@ -344,12 +332,9 @@
             PostgresGateway,
         },
     };
-<<<<<<< HEAD
     use diesel_async::AsyncConnection;
     use ethers::types::U256;
     use serde_json::Value;
-=======
->>>>>>> 2f077fca
 
     use super::*;
 
@@ -496,40 +481,11 @@
     }
 
     #[tokio::test]
-<<<<<<< HEAD
-    async fn test_update_states() {
-=======
     async fn test_get_protocol_states_at() {
->>>>>>> 2f077fca
         let mut conn = setup_db().await;
         setup_data(&mut conn).await;
 
         let gateway = EVMGateway::from_connection(&mut conn).await;
-<<<<<<< HEAD
-        let chain = Chain::Ethereum;
-
-        let mut new_state = protocol_state();
-        let attributes: HashMap<String, Bytes> = vec![
-            ("reserve1".to_owned(), Bytes::from(U256::from(700))),
-            ("reserve2".to_owned(), Bytes::from(U256::from(700))),
-        ]
-        .into_iter()
-        .collect();
-        new_state.updated_attributes = attributes;
-
-        // update the protocol state
-        gateway
-            .update_states(&chain, &[new_state.clone()], &mut conn)
-            .await
-            .expect("Failed to update protocol states");
-
-        // check the orginal state and the updated one both exist in the db
-        let db_states = gateway
-            .get_states(&chain, None, None, Some(&[new_state.component_id.as_str()]), &mut conn)
-            .await
-            .expect("Failed ");
-        assert_eq!(db_states.len(), 2)
-=======
 
         let mut protocol_state = protocol_state();
         let attributes: HashMap<String, Bytes> = vec![
@@ -560,6 +516,43 @@
     }
 
     #[tokio::test]
+    async fn test_protocol_update_states() {
+        let mut conn = setup_db().await;
+        setup_data(&mut conn).await;
+
+        let gateway = EVMGateway::from_connection(&mut conn).await;
+        let chain = Chain::Ethereum;
+
+        let mut new_state = protocol_state();
+        let attributes: HashMap<String, Bytes> = vec![
+            ("reserve1".to_owned(), Bytes::from(U256::from(700))),
+            ("reserve2".to_owned(), Bytes::from(U256::from(700))),
+        ]
+        .into_iter()
+        .collect();
+        new_state.updated_attributes = attributes;
+
+        // update the protocol state
+        gateway
+            .update_protocol_states(&chain, &[new_state.clone()], &mut conn)
+            .await
+            .expect("Failed to update protocol states");
+
+        // check the orginal state and the updated one both exist in the db
+        let db_states = gateway
+            .get_protocol_states(
+                &chain,
+                None,
+                None,
+                Some(&[new_state.component_id.as_str()]),
+                &mut conn,
+            )
+            .await
+            .expect("Failed ");
+        assert_eq!(db_states.len(), 2)
+    }
+
+    #[tokio::test]
     async fn test_get_or_create_protocol_system_id() {
         let mut conn = setup_db().await;
         let gw = EVMGateway::from_connection(&mut conn).await;
@@ -634,6 +627,5 @@
             Some(json!({"attribute": "another_schema"}))
         );
         assert_eq!(newly_inserted_data[0].implementation, orm::ImplementationType::Vm);
->>>>>>> 2f077fca
     }
 }