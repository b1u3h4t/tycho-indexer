--- conflicted
+++ resolved
@@ -504,17 +504,10 @@
 #[cfg(test)]
 mod test {
     use super::*;
-<<<<<<< HEAD
     use crate::{
-        extractor::{
-            evm,
-            evm::{ContractId, ERC20Token},
-        },
+        extractor::evm::{self, ERC20Token},
         storage::ChangeType,
     };
-=======
-    use crate::{extractor::evm, storage::ChangeType};
->>>>>>> 57184cda
     use chrono::{NaiveDate, NaiveDateTime, NaiveTime};
     use diesel_async::AsyncConnection;
     use ethers::{prelude::H160, types::U256};
