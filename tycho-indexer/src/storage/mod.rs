--- conflicted
+++ resolved
@@ -466,15 +466,7 @@
 ///   `to_storage` method, thereby providing a flexible way for different databases to interact with
 ///   the token.
 pub trait StorableProtocolState<S, N, I>: Sized + Send + Sync + 'static {
-<<<<<<< HEAD
-    fn from_storage(
-        val: S,
-        component_id: ContractId,
-        tx_hash: &TxHash,
-    ) -> Result<Self, StorageError>;
-=======
     fn from_storage(val: S, component_id: String, tx_hash: &TxHash) -> Result<Self, StorageError>;
->>>>>>> f4e52653
 
     fn to_storage(&self, protocol_component_id: I, tx_id: I, block_ts: NaiveDateTime) -> N;
 }
