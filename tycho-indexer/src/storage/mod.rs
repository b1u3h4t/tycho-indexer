--- conflicted
+++ resolved
@@ -80,12 +80,7 @@
 use utoipa::ToSchema;
 
 use crate::{
-<<<<<<< HEAD
-    extractor::evm::{ProtocolComponent, ProtocolState, ProtocolStateDelta},
-=======
     extractor::evm::{ComponentBalance, ProtocolComponent, ProtocolState, ProtocolStateDelta},
-    hex_bytes::Bytes,
->>>>>>> 6767a7fe
     models::{Chain, ExtractionState, ProtocolType},
     storage::postgres::orm,
 };
