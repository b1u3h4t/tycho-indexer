//! # Storage Traits
//!
//! This module encapsulates the traits and structs meant for handling
//! operations such as retrieval, addition, and deletion pertaining to protocol
//! state.
//!
//! ## Versioning
//!
//! The core of Tycho keeps track of all states by timestamp versioning. This
//! strategy allows us to maintain and retrieve state across different
//! protocols, including those that rely on various clock mechanisms (e.g.,
//! blockchains).
//!
//! In addition to timestamps, blockchain state is further versioned using
//! transactions. Since a block carries a single timestamp only, there can be
//! instances where one block's timestamp might overlap with multiple states. In
//! these cases, an explicit input is required from the user. For example, a
//! user may want to track all states within a block or just the most recent
//! one. As every onchain state modification associates with a transaction
//! having an index, the original sequence of state modifications stays
//! preserved.
//!
//! ### Version semantics intra block
//!
//! ```text
//! tx            0    1       0  1             2          0  1            2
//! B01 ----------x----x---B02-x--x-------------x---B03----x--x------------x-->
//! 00:00                  00:12                 | |00:24
//! ____Block(B02), VersionKind::Index(2)________| |
//! ____Block(B02), VersionKind::Last______________+
//!                                                |
//! ____Block(B03), VersionKind::First_____________|
//! ```
//!
//! Above you'll find the 3 possible version kinds. Note that Index(N) specifies
//! the transaction slot after N. VersionKind::First includes the last
//! transaction of the previous block and VersionKind::Last includes the last
//! transaction of the specified block. So it is possible to refer to the exact
//! same state using both Last and First VersionKind variants.
//!
//! ## Literal Types
//!
//! For the representation of various literals, we utilize a variable-length
//! byte type (`Bytes`) This decision predominantly arises from the uncertain
//! nature of their size, which may not necessarily fit into a smaller data
//! type, such as `int64`. Therefore, literals encompassing but not limited to,
//! hashes, balances, codes, and values, are facilitated by the `Bytes`
//! structure.
//!
//! To enhance readability and clarity, we've introduced multiple type aliases.
//! These help us effectively differentiate when each literal type is being
//! referred to in our code.
//!
//! ## Implementations
//!
//! To set up a storage system, you need to implement all the traits defined
//! below. Additionally, the entities you aim to store must also implement the
//! respective `Storable*` trait.
//!
//! Note that you will have different entities based on the specific blockchain
//! under consideration. For instance, entities for EVM and Starknet will vary!
//!
//! The gateways are not confined to a certain chain scope but are universally
//! applicable over a range of entity types. So, a gateway designed for EVM
//! entities can handle multiple EVM-based chains, like mainnet & arbitrum.
//!
//! However, if the entities for the chains differ, you may need to resort to
//! separate gateway instances. Alternatively, you can create an enum that
//! houses all different entity types and then implement the respective traits
//! for these enums. Following this approach paves the way for initializing a
//! cross-chain compatible gateway (For instance, refer
//! [enum_dispatch](https://docs.rs/enum_dispatch/latest/enum_dispatch/) crate).
use std::{collections::HashMap, fmt::Display, sync::Arc};

use async_trait::async_trait;
use chrono::NaiveDateTime;
use ethers::prelude::H160;
use serde::{Deserialize, Serialize};
use thiserror::Error;

use crate::{
    extractor::evm::{ProtocolState, ProtocolStateUpdate},
    hex_bytes::Bytes,
    models::{Chain, ExtractionState, ProtocolSystem, ProtocolType},
    storage::postgres::orm,
};

pub mod postgres;

/// Address hash literal type to uniquely identify contracts/accounts on a
/// blockchain.
pub type Address = Bytes;

/// Block hash literal type to uniquely identify a block in the chain and
/// likely across chains.
pub type BlockHash = Bytes;

/// Transaction hash literal type to uniquely identify a transaction in the
/// chain and likely across chains.
pub type TxHash = Bytes;

/// Smart contract code is represented as a byte vector containing opcodes.
pub type Code = Bytes;

/// The hash of a contract's code is used to identify it.
pub type CodeHash = Bytes;

/// The balance of an account is a big endian serialised integer of variable size.
pub type Balance = Bytes;

/// Key literal type of the contract store.
pub type StoreKey = Bytes;

/// Value literal type of the contract store.
pub type StoreVal = Bytes;

/// A binary key value store for an account.
pub type ContractStore = HashMap<StoreKey, Option<StoreVal>>;

/// Multiple key values stores grouped by account address.
pub type AccountToContractStore = HashMap<Address, ContractStore>;

/// Identifies a block in storage.
#[derive(Debug, Clone, PartialEq)]
pub enum BlockIdentifier {
    /// Identifies the block by its position on a specified chain.
    ///
    /// This form of identification has potential risks as it may become
    /// ambiguous in certain situations.For example, if the block has not been
    /// finalised, there exists a possibility of forks occurring. As a result,
    /// the same number could refer to different blocks on different forks.
    Number((Chain, i64)),

    /// Identifies a block by its hash.
    ///
    /// The hash should be unique across multiple chains. Preferred method if
    /// the block is very recent.
    Hash(BlockHash),
}

impl Display for BlockIdentifier {
    fn fmt(&self, f: &mut std::fmt::Formatter<'_>) -> std::fmt::Result {
        write!(f, "{:?}", self)
    }
}

/// Lays out the necessary interface needed to store and retrieve blocks from
/// storage.
///
/// Generics:
/// * `S`: This represents the storage-specific data type used when converting from storage to the
///   block.
/// * `N`: This represents the storage-specific data type used when converting from the block to
///   storage.
/// * `I`: Represents the type of the database identifier, which is used as an argument in the
///   conversion function. This facilitates the passage of database-specific foreign keys to the
///   `to_storage` method, thereby providing a flexible way for different databases to interact with
///   the block.
///
/// It defines methods for converting from a storage-specific type to a block,
/// converting from a block to a storage-specific type, and getting the block's
/// chain.
pub trait StorableBlock<S, N, I>: Sized + Send + Sync + 'static {
    /// Constructs a block from a storage-specific value `val` and a `Chain`.
    ///
    /// # Arguments
    ///
    /// * `val` - The storage-specific representation of the block
    /// * `chain` - The chain associated with the block
    ///
    /// # Returns
    ///
    /// A block constructed from `val` and `chain`
    fn from_storage(val: S, chain: Chain) -> Result<Self, StorageError>;

    /// Converts the block to a storage-specific representation.
    ///
    /// # Arguments
    ///
    /// * `chain_id` - The id of the chain that the block belongs to
    ///
    /// # Returns
    ///
    /// The storage-specific representation of the block
    fn to_storage(&self, chain_id: I) -> N;

    /// Returns the `Chain` object associated with the block.
    ///
    /// # Returns
    ///
    /// The `Chain` that the block is associated with
    fn chain(&self) -> &Chain;
}

/// Lays out the necessary interface needed to store and retrieve transactions
/// from storage.
///
/// Generics:
/// * `S`: This represents the storage-specific data type used when converting from storage to the
///   transaction.
/// * `N`: This represents the storage-specific data type used when converting from the transaction
///   to storage.
/// * `I`: Represents the type of the database identifier, which is used as an argument in the
///   conversion function. This facilitates the passage of database-specific foreign keys to the
///   `to_storage` method, thereby providing a flexible way for different databases to interact with
///   the transaction.
pub trait StorableTransaction<S, N, I>: Sized + Send + Sync + 'static {
    /// Converts a transaction from storage representation (`S`) to transaction
    /// form. This function uses the original block hash, where the
    /// transaction resides, for this conversion.
    fn from_storage(val: S, block_hash: &BlockHash) -> Result<Self, StorageError>;

    /// Converts a transaction object to its storable representation (`N`),
    /// while also associating it with a specific block through a database ID
    /// (`I`).
    fn to_storage(&self, block_id: I) -> N;

    /// Returns the block hash associated with a transaction. This is
    /// necessary to ensure that transactions can be traced back to the blocks
    /// from which they originated.
    fn block_hash(&self) -> BlockHash;

    /// Returns the hash associated with this transaction, which
    /// uniquely identifies it.
    fn hash(&self) -> TxHash;
}

/// Lays out the necessary interface needed to store and retrieve protocol types
/// from storage.
///
/// Generics:
/// * `S`: This represents the storage-specific data type used when converting from storage to the
///   transaction.
/// * `N`: This represents the storage-specific data type used when converting from the protocol
///   type to storage.
/// * `I`: Represents the type of the database identifier, which is used as an argument in the
///   conversion function. This facilitates the passage of database-specific foreign keys to the
///   `to_storage` method, thereby providing a flexible way for different databases to interact with
///   the transaction.
pub trait StorableProtocolType<S, N, I>: Sized + Send + Sync + 'static {
    /// Converts a protocol type from storage representation (`S`) to protocol type
    /// form.
    fn from_storage(val: S) -> Result<Self, crate::storage::StorageError>;

    /// Converts a protocol type object to its storable representation (`N`).
    fn to_storage(&self) -> N;
}

#[derive(Error, Debug, PartialEq)]
pub enum StorageError {
    #[error("Could not find {0} with id `{1}`!")]
    NotFound(String, String),
    #[error("The entity {0} with id {1} was already present!")]
    DuplicateEntry(String, String),
    #[error("Could not find related {0} for {1} with id `{2}`!")]
    NoRelatedEntity(String, String, String),
    #[error("DecodeError: {0}")]
    DecodeError(String),
    #[error("Unexpected storage error: {0}")]
    Unexpected(String),
    #[error("Currently unsupported operation: {0}")]
    Unsupported(String),
    #[error("Write cache unexpectedly dropped notification channel!")]
    WriteCacheGoneAway(),
}

/// Storage methods for chain specific objects.
///
/// This trait abstracts the specific implementation details of a blockchain's
/// entities, allowing the user to add and retrieve blocks and transactions in a
/// generic way.
///
/// For traceability protocol components and contracts changes are linked to
/// blocks of their respective chain if applicable. This means while indexing we
/// need to keep a lightweight and cross chain compatible representation of
/// blocks and transactions in storage.
///
/// It's defined generically over two associated types:
///
/// * `Block`: represents a block in the blockchain.
/// * `Transaction`: represents a transaction within a block.
#[async_trait]
pub trait ChainGateway {
    type DB;
    type Block;
    type Transaction;

    /// Upserts a new block to the blockchain's storage.
    ///
    /// Ignores any existing tx, if the new entry has different attributes
    /// no error is raised and the old entry is kept.
    ///
    /// # Parameters
    /// - `new`: An instance of `Self::Block`, representing the new block to be stored.
    ///
    /// # Returns
    /// - Empty ok result indicates success. Failure might occur if the block is already present.
    async fn upsert_block(&self, new: &Self::Block, db: &mut Self::DB) -> Result<(), StorageError>;
    /// Retrieves a block from storage.
    ///
    /// # Parameters
    /// - `id`: Block's unique identifier of type `BlockIdentifier`.
    ///
    /// # Returns
    /// - An Ok result containing the block. Might fail if the block does not exist yet.
    async fn get_block(
        &self,
        id: &BlockIdentifier,
        db: &mut Self::DB,
    ) -> Result<Self::Block, StorageError>;
    /// Upserts a transaction to storage.
    ///
    /// Ignores any existing tx, if the new entry has different attributes
    /// no error is raised and the old entry is kept.
    ///
    /// # Parameters
    /// - `new`: An instance of `Self::Transaction`, representing the new transaction to be stored.
    ///
    /// # Returns
    /// - Empty ok result indicates success. Failure might occur if the
    /// corresponding block does not exists yet, or if the transaction already
    /// exists.
    async fn upsert_tx(
        &self,
        new: &Self::Transaction,
        db: &mut Self::DB,
    ) -> Result<(), StorageError>;

    /// Tries to retrieve a transaction from the blockchain's storage using its
    /// hash.
    ///
    /// # Parameters
    /// - `hash`: The byte slice representing the hash of the transaction to be retrieved.
    ///
    /// # Returns
    /// - An Ok result containing the transaction. Might fail if the transaction does not exist yet.
    async fn get_tx(
        &self,
        hash: &TxHash,
        db: &mut Self::DB,
    ) -> Result<Self::Transaction, StorageError>;
}

/// Store and retrieve state of Extractors.
///
/// Sometimes extractors may wish to persist their state across restart. E.g.
/// substreams based extractors need to store the cursor, so they can continue
/// processing where they left off.
///
/// Extractors are uniquely identified by a name and the respective chain which
/// they are indexing.
#[async_trait]
pub trait ExtractionStateGateway {
    type DB;

    /// Retrieves the state of an extractor instance from a storage.
    ///
    /// # Parameters
    /// - `name` A unique name for the extractor instance.
    /// - `chain` The chain this extractor is indexing.
    ///
    /// # Returns
    /// Ok if the corrsponding state was retrieved successfully, Err in
    /// case the state was not found.
    async fn get_state(
        &self,
        name: &str,
        chain: &Chain,
        conn: &mut Self::DB,
    ) -> Result<ExtractionState, StorageError>;

    /// Saves the state of an extractor instance to a storage.
    ///
    /// Creates an entry if not present yet, or updates an already existing
    /// entry.
    ///
    /// # Parameters
    /// - `state` The state of the extractor that needs to be saved.
    ///
    /// # Returns
    /// Ok, if state was stored successfully, Err if the state is not valid.
    async fn save_state(
        &self,
        state: &ExtractionState,
        conn: &mut Self::DB,
    ) -> Result<(), StorageError>;
}

/// Point in time as either block or timestamp. If a block is chosen it
/// timestamp attribute is used.
#[derive(Debug, Clone, PartialEq)]
pub enum BlockOrTimestamp {
    Block(BlockIdentifier),
    Timestamp(NaiveDateTime),
}

/// References certain states within a single block.
///
/// **Note:** Not all methods that take a version will support all version kinds,
/// the versions here are included for completeness and to document the
/// retrieval behaviour that is possible with the storage layout. Please refer
/// to the individual implementation for information about which version kinds
/// it supports.
#[derive(Debug, Clone, Default)]
pub enum VersionKind {
    /// Represents the final state within a specific block. Essentially, it
    /// retrieves the state subsequent to the execution of the last transaction
    /// executed in that block.
    #[default]
    Last,

    /// Represents the initial state of a specific block. In other words,
    /// it is the state before any transaction has been executed within that block.
    #[allow(dead_code)]
    First,
    /// Represents a specific transactions indexed position within a block.
    /// It includes the state after executing the transaction at that index.
    #[allow(dead_code)]
    Index(i64),
}

#[derive(Debug, Serialize, Deserialize, PartialEq, Clone)]
pub struct ContractId {
    pub address: Address,
    pub chain: Chain,
}

/// Uniquely identifies a contract on a specific chain.
impl ContractId {
    pub fn new(chain: Chain, address: Address) -> Self {
        Self { address, chain }
    }

    pub fn address(&self) -> &Address {
        &self.address
    }
}

impl Display for ContractId {
    fn fmt(&self, f: &mut std::fmt::Formatter<'_>) -> std::fmt::Result {
        write!(f, "{:?}: 0x{}", self.chain, hex::encode(&self.address))
    }
}

/// A version desribes the state of the DB at a exact point in time.
/// See the module level docs for more information on how versioning works.
#[derive(Debug, Clone)]
pub struct Version(pub BlockOrTimestamp, pub VersionKind);

impl Version {
    #[cfg(test)]
    pub fn from_block_number(chain: Chain, number: i64) -> Self {
        Self(BlockOrTimestamp::Block(BlockIdentifier::Number((chain, number))), VersionKind::Last)
    }
    pub fn from_ts(ts: NaiveDateTime) -> Self {
        Self(BlockOrTimestamp::Timestamp(ts), VersionKind::Last)
    }
}

/// Lays out the necessary interface needed to store and retrieve tokens from
/// storage.
///
/// Generics:
/// * `S`: This represents the storage-specific data type used when converting from storage to the
///   token.
/// * `N`: This represents the storage-specific data type used when converting from the token to
///   storage.
/// * `I`: Represents the type of the database identifier, which is used as an argument in the
///   conversion function. This facilitates the passage of database-specific foreign keys to the
///   `to_storage` method, thereby providing a flexible way for different databases to interact with
///   the token.
pub trait StorableToken<S, N, I>: Sized + Send + Sync + 'static {
    fn from_storage(val: S, contract: ContractId) -> Result<Self, StorageError>;

    fn to_storage(&self, contract_id: I) -> N;
}

/// Lays out the necessary interface needed to store and retrieve protocol states from
/// storage.
///
/// Generics:
/// * `S`: This represents the storage-specific data type used when converting from storage to the
///   protocol state.
/// * `N`: This represents the storage-specific data type used when converting from the protocol
///   state to storage.
/// * `I`: Represents the type of the database identifier, which is used as an argument in the
///   conversion function. This facilitates the passage of database-specific foreign keys to the
///   `to_storage` method, thereby providing a flexible way for different databases to interact with
///   the token.
pub trait StorableProtocolState<S, N, I>: Sized + Send + Sync + 'static {
    // TODO: update to handle receiving multiple db entities to produce a single ProtocolState
    fn from_storage(val: S, component_id: String, tx_hash: &TxHash) -> Result<Self, StorageError>;

<<<<<<< HEAD
    fn to_storage(&self, protocol_component_id: I, tx_id: I, block_ts: NaiveDateTime) -> Vec<N>;
=======
    // TODO: update to return multiple db entities for a single ProtocolState s
    fn to_storage(&self, protocol_component_id: I, tx_id: I, block_ts: NaiveDateTime) -> N;
}

/// Lays out the necessary interface needed to store and retrieve protocol state changes from
/// storage.
///
/// Generics:
/// * `S`: This represents the storage-specific data type used when converting from storage to the
///   protocol state update.
/// * `N`: This represents the storage-specific data type used when converting from the protocol
///   state update to storage.
/// * `I`: Represents the type of the database identifier, which is used as an argument in the
///   conversion function. This facilitates the passage of database-specific foreign keys to the
///   `to_storage` method, thereby providing a flexible way for different databases to interact with
///   the token.
pub trait ProtocolStateDelta<S, N, I>: Sized + Send + Sync + 'static {
    fn from_storage(
        val: S,
        component_id: String,
        tx_hash: &TxHash,
        change: ChangeType,
    ) -> Result<Self, StorageError>;

    fn to_storage(&self, protocol_component_id: I, tx_id: I, block_ts: NaiveDateTime) -> N;
>>>>>>> 15014a2b
}

/// Store and retrieve protocol related structs.
///
/// This trait defines how to retrieve protocol components, state as well as
/// tokens from storage.
#[async_trait]
pub trait ProtocolGateway {
    type DB;
    type Token;

    type ProtocolState: StorableProtocolState<orm::ProtocolState, orm::NewProtocolState, i64>;
    type ProtocolStateUpdate: ProtocolStateDelta<orm::ProtocolState, orm::NewProtocolState, i64>;

    type ProtocolType: StorableProtocolType<orm::ProtocolType, orm::NewProtocolType, i64>;

    // TODO: uncomment below when StorableProtocolComponent is implemented (ENG 1728)
    // type ProtocolComponent;

    /// Retrieve ProtocolComponent from the db
    ///
    /// # Parameters
    /// - `chain` The chain of the component
    /// - `system` Allows to optionally filter by system.
    /// - `id` Allows to optionally filter by id.
    ///
    /// # Returns
    /// Ok, if found else Err
    // TODO: uncomment to implement in ENG 2030
    // async fn get_components(
    //     &self,
    //     chain: &Chain,
    //     system: Option<ProtocolSystem>,
    //     ids: Option<&[&str]>,
    // ) -> Result<Vec<Self::ProtocolComponent>, StorageError>;

    /// Stores new found ProtocolTypes or updates if existing.
    ///
    /// # Parameters
    /// - `new`  The new protocol types.
    ///
    /// # Returns
    /// Ok if stored successfully.
    async fn upsert_protocol_type(
        &self,
        new: &Self::ProtocolType,
        conn: &mut Self::DB,
    ) -> Result<(), StorageError>;

    /// Stores new found ProtocolComponents.
    ///
    /// Components are assumed to bimmutable. Any state belonging to a
    /// component that is dynamic, should be made available on ProtocolState,
    /// not on the Component.
    ///
    /// # Parameters
    /// - `new`  The new protocol components.
    ///
    /// # Returns
    /// Ok if stored successfully, may error if:
    /// - related entities are not in store yet.
    /// - component with same is id already present.
    // TODO: uncomment to implement in ENG 2031
    // async fn upsert_components(&self, new: &[Self::ProtocolComponent]) -> Result<(),
    // StorageError>;

    /// Retrieve protocol component states
    ///
    /// This resource is versioned, the version can be specified by either block
    /// or timestamp, for off-chain components, a block version will error.
    ///
    /// As the state is retained on a transaction basis on blockchain systems, a
    /// single version may relate to more than one state. In these cases a
    /// versioned result is returned, if requesting `Version:All` with the
    /// latest entry being the state at the end of the block and the first entry
    /// represents the first change to the state within the block.
    ///
    /// # Parameters
    /// - `chain` The chain of the component
    /// - `system` The protocol system this component belongs to
    /// - `id` The external id of the component e.g. address, or the pair
    /// - `at` The version at which the state is valid at.
    async fn get_protocol_states(
        &self,
        chain: &Chain,
        at: Option<Version>,
        system: Option<ProtocolSystem>,
        id: Option<&[&str]>,
        conn: &mut Self::DB,
    ) -> Result<Vec<ProtocolState>, StorageError>;

<<<<<<< HEAD
    async fn update_protocol_state(
        &self,
        chain: Chain,
        new: &[(TxHash, ProtocolState)],
        conn: &mut Self::DB,
=======
    async fn update_state(
        &self,
        chain: Chain,
        new: &[(TxHash, ProtocolStateUpdate)],
        db: &mut Self::DB,
>>>>>>> 15014a2b
    );

    /// Retrieves a tokens from storage
    ///
    /// # Parameters
    /// - `chain` The chain this token is implemented on.
    /// - `address` The address for the token within the chain.
    ///
    /// # Returns
    /// Ok if the results could be retrieved from the storage, else errors.
    async fn get_tokens(
        &self,
        chain: Chain,
        address: Option<&[&Address]>,
        conn: &mut Self::DB,
    ) -> Result<Vec<Self::Token>, StorageError>;

    /// Saves multiple tokens to storage.
    ///
    /// Inserts token into storage. Tokens and their properties are assumed to
    /// be immutable.
    ///
    /// # Parameters
    /// - `chain` The chain of the token.
    /// - `token` The tokens to insert.
    ///
    /// # Return
    /// Ok if all tokens could be inserted, Err if at least one token failed to
    /// insert.
    async fn add_tokens(
        &self,
        chain: Chain,
        token: &[&Self::Token],
        conn: &mut Self::DB,
    ) -> Result<(), StorageError>;

    /// Retrieve protocol component state changes
    ///
    /// Fetches all state changes that occurred for the given protocol system
    ///
    /// # Parameters
    /// - `chain` The chain of the component
    /// - `system` The protocol system this component belongs to
    /// - `id` The external id of the component e.g. address, or the pair
    /// - `start_version` The version at which to start looking for changes at.
    /// - `end_version` The version at which to stop looking for changes.
    ///
    /// # Return
    /// A ProtocolState containing all state changes, Err if no changes were found.
    async fn get_state_delta(
        &self,
        chain: &Chain,
        system: Option<ProtocolSystem>,
        id: Option<&[&str]>,
        start_version: Option<&BlockOrTimestamp>,
        end_version: &BlockOrTimestamp,
        conn: &mut Self::DB,
    ) -> Result<ProtocolStateUpdate, StorageError>;

    /// Reverts the protocol states in storage.
    ///
    /// Deletes all protocol states that were set after the given block.
    ///
    /// # Parameters
    /// - `to` The block at which the we must revert to.
    ///
    /// # Return
    /// Ok if the revert was successful, Err if it was not.
    async fn revert_protocol_state(
        &self,
        to: &BlockIdentifier,
        conn: &mut Self::DB,
    ) -> Result<(), StorageError>;

    async fn _get_or_create_protocol_system_id(
        &self,
        protocol_system: ProtocolSystem,
        conn: &mut Self::DB,
    ) -> Result<i64, StorageError>;
}

/// Lays out the necessary interface needed to store and retrieve contracts from
/// and their associated state from storage.
///
/// Generics:
/// * `S`: This represents the storage-specific data type used when converting from storage to the
///   contract.
/// * `N`: This represents the storage-specific data type used when converting from the contract to
///   storage.
/// * `I`: Represents the type of the database identifier, which is used as an argument in the
///   conversion function. This facilitates the passage of database-specific foreign keys to the
///   `to_storage` method, thereby providing a flexible way for different databases to interact with
///   the contract.
pub trait StorableContract<S, N, I>: Sized + Send + Sync + 'static {
    /// Creates a transaction from storage.
    ///
    /// # Parameters:
    /// * `val`: State as retrieved from storage.
    /// * `chain`: The blockchain where this contract resides.
    /// * `balance_modify_tx`: Transaction hash reference that modified the balance.
    /// * `code_modify_tx`: Transaction hash reference that modified the code.
    /// * `creation_tx`: Transaction hash reference that created the contract.
    fn from_storage(
        val: S,
        chain: Chain,
        balance_modify_tx: &TxHash,
        code_modify_tx: &TxHash,
        creation_tx: Option<&TxHash>,
    ) -> Result<Self, StorageError>;

    /// Transforms the state of the contract into it's storable form.
    ///
    /// # Parameters:
    /// * `chain_id`: Identifier for the chain
    /// * `creation_ts`: Timestamp when the contract was created
    /// * `tx_id`: Identifier of the transaction
    fn to_storage(&self, chain_id: I, creation_ts: NaiveDateTime, tx_id: Option<I>) -> N;

    /// Get the chain where this contract resides.
    fn chain(&self) -> &Chain;

    /// Get the transaction hash that created this contract if it exists.
    ///
    /// # Note
    /// We allow the creation transaction to be optional as sometimes we need to
    /// insert old contracts and finding the original transaction that created
    /// it during indexing is hard. Thus this is optional but should be always
    /// set when the contract creation is actually observed. Contracts with this
    /// field unset will not be deleted on during a revert.
    fn creation_tx(&self) -> Option<TxHash>;

    /// Get a reference to the address of this contract.
    fn address(&self) -> Address;

    /// Get a copy of this contract's store in it's storable form.
    fn store(&self) -> ContractStore;

    /// Replace the current store of this contract with a new one.
    ///
    /// # Parameters:
    /// * `store`: The new contract store as retrieved from storage.
    ///
    /// # Errors:
    /// This method will return an error if the replacement is not successful.
    /// E.g. if the passed store value fails to convert into this structs types.
    fn set_store(&mut self, store: &ContractStore) -> Result<(), StorageError>;
}

pub trait StorableProtocolComponent<S, N, I>: Sized + Send + Sync + 'static {
    fn from_storage(
        val: S,
        tokens: Vec<H160>,
        contract_ids: Vec<H160>,
        chain: Chain,
        protocol_system: ProtocolSystem,
    ) -> Result<Self, StorageError>;

    fn to_storage(
        &self,
        chain_id: i64,
        protocol_system_id: i64,
        creation_ts: NaiveDateTime,
    ) -> Result<N, StorageError>;
}

#[derive(Debug, PartialEq, Default, Copy, Clone, Deserialize, Serialize)]
pub enum ChangeType {
    #[default]
    Update,
    Deletion,
    Creation,
}

/// Provides methods associated with changes in a contract.
///
/// This includes methods for loading a contract from storage, getting a
/// Contract ID, retrieving a potentially dirty (i.e., updated) balance or code,
/// and getting dirty slots.
///
/// Types that implement this trait should represent the delta of an on-chain
/// contract's state.
pub trait ContractDelta: std::fmt::Debug + Clone + Sized + Send + Sync + 'static {
    /// Converts into a struct implementing `ContractDelta` from storage literals.
    ///
    /// # Arguments
    /// - `chain`: The blockchain where the contract resides.
    /// - `address`: Reference to the address of the contract.
    /// - `slots`: Optional reference to the contract's store.
    /// - `balance`: Optional byte slice representing the contract's balance.
    /// - `code`: Optional byte slice representing the contract's code.
    ///
    /// # Returns
    /// - Result containing the instance of the `ContractDelta` implementation if successful, and a
    ///   `StorageError` if there was an issue reading from storage.
    fn from_storage(
        chain: &Chain,
        address: &Address,
        slots: Option<&ContractStore>,
        balance: Option<&Balance>,
        code: Option<&Code>,
        change: ChangeType,
    ) -> Result<Self, StorageError>;

    /// Identifies the contract which had changes.
    ///
    /// # Returns
    /// - ContractId.
    fn contract_id(&self) -> ContractId;

    /// Retrieves the potentially dirty (i.e., updated) balance of the contract.
    ///
    /// # Returns
    /// - An Option that contains new bytes if the balance has been changed, or None otherwise.
    fn dirty_balance(&self) -> Option<Balance>;

    /// Retrieves the potentially dirty (i.e., updated) code of the contract.
    ///
    /// # Returns
    /// - An Option that contains a byte slice if the code has been changed, or None otherwise.
    fn dirty_code(&self) -> Option<&Code>;

    /// Retrieves the slots of the contract which had changes.
    ///
    /// # Returns
    /// - ContractStore object containing all changed slots.
    fn dirty_slots(&self) -> ContractStore;
}

/// Manage contracts and their state in storage.
///
/// Specifies how to retrieve, add and update contracts in storage.
#[async_trait]
pub trait ContractStateGateway {
    type DB;
    type ContractState;
    type Delta: ContractDelta;

    /// Get a contracts state from storage
    ///
    /// This method retrieves a single contract from the database.
    ///
    /// # Parameters
    /// - `id` The identifier for the contract.
    /// - `version` Version at which to retrieve state for. None retrieves the latest state.
    /// - `include_slots`: Flag to determine whether to include slot changes. If set to `true`, it
    ///   includes storage slot.
    /// - `db`: Database session reference.
    async fn get_contract(
        &self,
        id: &ContractId,
        version: Option<&Version>,
        include_slots: bool,
        db: &mut Self::DB,
    ) -> Result<Self::ContractState, StorageError>;

    /// Get multiple contracts' states from storage.
    ///
    /// This method retrieves balance and code, and optionally storage, of
    /// multiple contracts in a chain. It can optionally filter by given
    /// addresses and retrieve state for specific versions.
    ///
    /// # Parameters:
    /// - `chain`: The blockchain where the contracts reside.
    /// - `addresses`: Filter for specific addresses. If set to `None`, it retrieves all indexed
    ///   contracts in the chain.
    /// - `version`: Version at which to retrieve state for. If set to `None`, it retrieves the
    ///   latest state.
    /// - `include_slots`: Flag to determine whether to include slot changes. If set to `true`, it
    ///   includes storage slot.
    /// - `db`: Database session reference.
    ///
    /// # Returns:
    /// A `Result` with a list of contract states if the operation is
    /// successful, or a `StorageError` if the operation fails.
    async fn get_contracts(
        &self,
        chain: &Chain,
        addresses: Option<&[Address]>,
        version: Option<&Version>,
        include_slots: bool,
        db: &mut Self::DB,
    ) -> Result<Vec<Self::ContractState>, StorageError>;

    /// Inserts a new contract into the database.
    ///
    /// If it the creation transaction is known, the contract will have slots, balance and code
    /// inserted alongside with the new account else it won't.
    ///
    /// # Arguments
    /// - `new`: A reference to the new contract state to be inserted.
    /// - `db`: Database session reference.
    ///
    /// # Returns
    /// - A Result with Ok if the operation was successful, and an Err containing `StorageError` if
    ///   there was an issue inserting the contract into the database. E.g. if the contract already
    ///   existed.
    async fn insert_contract(
        &self,
        new: &Self::ContractState,
        db: &mut Self::DB,
    ) -> Result<(), StorageError>;

    /// Update multiple contracts
    ///
    /// Given contract deltas, this method will batch all updates to contracts across a single
    /// chain.
    ///
    /// As changes are versioned by transaction, each changeset needs to be associated with a
    /// transaction hash. All references transaction are assumed to be already persisted.
    ///
    /// # Arguments
    ///
    /// - `chain`: The blockchain which the contracts belong to.
    /// - `new`: A reference to a slice of tuples where each tuple has a transaction hash (`TxHash`)
    ///   and a reference to the state delta (`&Self::Delta`) for that transaction.
    /// - `db`: A mutable reference to the connected database where the updated contracts will be
    ///   stored.
    ///
    /// # Returns
    ///
    /// A Result with `Ok` if the operation was successful, and an `Err` containing
    /// `StorageError` if there was an issue updating the contracts in the database. E.g. if a
    /// transaction can't be located by it's reference or accounts refer to a different chain then
    /// the one specified.
    async fn update_contracts(
        &self,
        chain: &Chain,
        new: &[(TxHash, &Self::Delta)],
        db: &mut Self::DB,
    ) -> Result<(), StorageError>;

    /// Mark a contract as deleted
    ///
    /// Issues a soft delete of the contract.
    ///
    /// # Parameters
    /// - `id` The identifier for the contract.
    /// - `at_tx` The transaction hash which deleted the contract. This transaction is assumed to be
    ///   in storage already. None retrieves the latest state.
    /// - `db` The database handle or connection.
    ///
    /// # Returns
    /// Ok if the deletion was successful, might Err if:
    ///  - Contract is not present in storage.
    ///  - Deletion transaction is not present in storage.
    ///  - Contract was already deleted.
    async fn delete_contract(
        &self,
        id: &ContractId,
        at_tx: &TxHash,
        db: &mut Self::DB,
    ) -> Result<(), StorageError>;

    /// Retrieve a account delta between two versions.
    ///
    /// Given start version V1 and end version V2, this method will return the
    /// changes necessary to move from V1 to V2. So if V1 < V2, it will contain
    /// the changes of all accounts that changed between the two versions with the
    /// values corresponding to V2. If V2 < V1 then it will contain all the
    /// slots that changed between the two versions with the values corresponding to V1.
    ///
    /// This method is mainly meant to handle reverts, but can also be used to create delta changes
    /// between two historical version thus providing the basis for creating a backtestable stream
    /// of messages.
    ///
    /// # Parameters
    ///
    /// - `chain` The chain for which to generate the delta changes.
    /// - `start_version` The deltas start version, given a block uses VersionKind::Last behaviour.
    ///   If None the latest version is assumed.
    /// - `end_version` The deltas end version, given a block uses VersionKind::Last behaviour.
    ///
    /// # Note
    ///
    /// A choice to utilize `BlockOrTimestamp` has been made intentionally in
    /// this scenario as passing a `Version` by user isn't quite logical.
    /// Support for deltas is limited to the states at the start or end of
    /// blocks because blockchain reorganization at the transaction level is not
    /// common.
    ///
    /// The decision to use either the beginning or end state of a block is
    /// automatically determined by the underlying logic. For example, if we are
    /// tracing back, `VersionKind::First` retrieval mode will be used.
    /// Conversely, if we're progressing forward, we would apply the
    /// `VersionKind::Last` semantics.
    ///
    /// # Returns
    /// A map containing the necessary changes to update a state from start_version to end_version.
    /// Errors if:
    ///     - The versions can't be located in storage.
    ///     - There was an error with the database
    async fn get_accounts_delta(
        &self,
        chain: &Chain,
        start_version: Option<&BlockOrTimestamp>,
        end_version: &BlockOrTimestamp,
        db: &mut Self::DB,
    ) -> Result<Vec<Self::Delta>, StorageError>;

    /// Reverts the storage to a previous version.
    ///
    /// This modification will delete version in storage. The state will be
    /// reset to the passed version.
    ///
    /// # Parameters
    /// - `to` The version to revert to. Given a block uses VersionKind::Last behaviour.
    /// - `db` The database gateway.
    async fn revert_state(
        &self,
        to: &BlockIdentifier,
        db: &mut Self::DB,
    ) -> Result<(), StorageError>;
}

pub trait StateGateway<DB>:
    ExtractionStateGateway<DB = DB>
    + ChainGateway<DB = DB>
    + ProtocolGateway<DB = DB>
    + ContractStateGateway<DB = DB>
    + Send
    + Sync
{
}

pub type StateGatewayType<DB, B, TX, C, D, T> = Arc<
    dyn StateGateway<
        DB,
        Transaction = TX,
        Block = B,
        ContractState = C,
        Delta = D,
        Token = T,
        ProtocolState = ProtocolState,
        ProtocolStateUpdate = ProtocolStateUpdate,
        ProtocolType = ProtocolType,
    >,
>;<|MERGE_RESOLUTION|>--- conflicted
+++ resolved
@@ -491,11 +491,7 @@
     // TODO: update to handle receiving multiple db entities to produce a single ProtocolState
     fn from_storage(val: S, component_id: String, tx_hash: &TxHash) -> Result<Self, StorageError>;
 
-<<<<<<< HEAD
     fn to_storage(&self, protocol_component_id: I, tx_id: I, block_ts: NaiveDateTime) -> Vec<N>;
-=======
-    // TODO: update to return multiple db entities for a single ProtocolState s
-    fn to_storage(&self, protocol_component_id: I, tx_id: I, block_ts: NaiveDateTime) -> N;
 }
 
 /// Lays out the necessary interface needed to store and retrieve protocol state changes from
@@ -519,7 +515,6 @@
     ) -> Result<Self, StorageError>;
 
     fn to_storage(&self, protocol_component_id: I, tx_id: I, block_ts: NaiveDateTime) -> N;
->>>>>>> 15014a2b
 }
 
 /// Store and retrieve protocol related structs.
@@ -611,19 +606,11 @@
         conn: &mut Self::DB,
     ) -> Result<Vec<ProtocolState>, StorageError>;
 
-<<<<<<< HEAD
     async fn update_protocol_state(
-        &self,
-        chain: Chain,
-        new: &[(TxHash, ProtocolState)],
-        conn: &mut Self::DB,
-=======
-    async fn update_state(
         &self,
         chain: Chain,
         new: &[(TxHash, ProtocolStateUpdate)],
-        db: &mut Self::DB,
->>>>>>> 15014a2b
+        conn: &mut Self::DB,
     );
 
     /// Retrieves a tokens from storage
