--- conflicted
+++ resolved
@@ -836,7 +836,7 @@
             extractor: "vm:ambient".to_owned(),
             chain: Chain::Ethereum,
             block,
-<<<<<<< HEAD
+            revert: false,
             tx_updates: vec![evm::TransactionVMUpdates::new(
                 [(
                     H160(AMBIENT_CONTRACT),
@@ -854,17 +854,6 @@
                 HashMap::new(),
                 HashMap::new(),
                 evm::fixtures::transaction02(TX_HASH_2, BLOCK_HASH_0, 1),
-=======
-            revert: false,
-            tx_updates: vec![evm::AccountUpdateWithTx::new(
-                H160(AMBIENT_CONTRACT),
-                Chain::Ethereum,
-                evm::fixtures::evm_slots([(42, 0xbadbabe)]),
-                Some(U256::from(2000)),
-                None,
-                ChangeType::Update,
-                evm::fixtures::transaction02(TX_HASH_1, BLOCK_HASH_0, 1),
->>>>>>> f26ff630
             )],
         }
     }
