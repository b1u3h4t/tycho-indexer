--- conflicted
+++ resolved
@@ -277,11 +277,7 @@
     impl StorableProtocolState<orm::ProtocolState, orm::NewProtocolState, i64> for evm::ProtocolState {
         fn from_storage(
             val: orm::ProtocolState,
-<<<<<<< HEAD
-            component_id: ContractId,
-=======
             component_id: String,
->>>>>>> f4e52653
             tx_hash: &TxHash,
         ) -> Result<Self, StorageError> {
             let mut attr: HashMap<String, Bytes> = HashMap::new();
@@ -293,11 +289,7 @@
                 }
             }
             Ok(evm::ProtocolState::new(
-<<<<<<< HEAD
-                component_id.address.to_string(),
-=======
                 component_id,
->>>>>>> f4e52653
                 attr,
                 H256::try_decode(tx_hash, "tx hash").map_err(StorageError::DecodeError)?,
             ))
