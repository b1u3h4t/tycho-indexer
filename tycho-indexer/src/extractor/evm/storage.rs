#![allow(unused_variables)]

use crate::{
    extractor::{
        evm,
        evm::utils::{parse_u256_slot_entry, TryDecode},
    },
    models::Chain,
    storage,
    storage::{
        ContractDelta, ContractStore, StorableBlock, StorableContract, StorableTransaction,
        StorageError,
    },
};
use chrono::NaiveDateTime;
use std::collections::HashMap;

pub mod pg {
    use std::collections::HashSet;

    use crate::{
        extractor::evm::utils::pad_and_parse_h160,
        hex_bytes::Bytes,
        models,
        models::{FinancialType, ImplementationType},
        storage::{
            postgres::{
                orm,
                orm::{NewToken, Token},
            },
            Address, Balance, BlockHash, ChangeType, Code, StorableProtocolComponent,
            StorableProtocolState, StorableProtocolType, StorableToken, TxHash,
        },
    };
    use ethers::types::{H160, H256, U256};
    use serde_json::Value;

    use self::storage::StorableProtocolStateDelta;

    use super::*;

    impl From<evm::Account> for evm::AccountUpdate {
        fn from(value: evm::Account) -> Self {
            evm::AccountUpdate::new(
                value.address,
                value.chain,
                value.slots,
                Some(value.balance),
                Some(value.code),
                ChangeType::Creation,
            )
        }
    }

    impl StorableBlock<orm::Block, orm::NewBlock, i64> for evm::Block {
        fn from_storage(val: orm::Block, chain: Chain) -> Result<Self, StorageError> {
            Ok(evm::Block {
                number: val.number as u64,
                hash: H256::try_decode(&val.hash, "block hash")
                    .map_err(StorageError::DecodeError)?,
                parent_hash: H256::try_decode(&val.parent_hash, "parent hash")
                    .map_err(|err| StorageError::DecodeError(err.to_string()))?,
                chain,
                ts: val.ts,
            })
        }

        fn to_storage(&self, chain_id: i64) -> orm::NewBlock {
            orm::NewBlock {
                hash: self.hash.into(),
                parent_hash: self.parent_hash.into(),
                chain_id,
                main: false,
                number: self.number as i64,
                ts: self.ts,
            }
        }

        fn chain(&self) -> &Chain {
            &self.chain
        }
    }

    impl StorableTransaction<orm::Transaction, orm::NewTransaction, i64> for evm::Transaction {
        fn from_storage(
            val: orm::Transaction,
            block_hash: &BlockHash,
        ) -> Result<Self, StorageError> {
            let to = if !val.to.is_empty() {
                Some(H160::try_decode(&val.to, "tx receiver").map_err(StorageError::DecodeError)?)
            } else {
                None
            };
            Ok(Self::new(
                H256::try_decode(&val.hash, "tx hash").map_err(StorageError::DecodeError)?,
                H256::try_decode(block_hash, "tx block hash").map_err(StorageError::DecodeError)?,
                H160::try_decode(&val.from, "tx sender").map_err(StorageError::DecodeError)?,
                to,
                val.index as u64,
            ))
        }

        fn to_storage(&self, block_id: i64) -> orm::NewTransaction {
            let to: Address = self
                .to
                .map(|v| v.into())
                .unwrap_or_default();
            orm::NewTransaction {
                hash: self.hash.into(),
                block_id,
                from: self.from.into(),
                to,
                index: self.index as i64,
            }
        }

        fn block_hash(&self) -> BlockHash {
            self.block_hash.into()
        }

        fn hash(&self) -> BlockHash {
            self.hash.into()
        }
    }
    impl StorableProtocolType<orm::ProtocolType, orm::NewProtocolType, i64> for models::ProtocolType {
        fn from_storage(val: orm::ProtocolType) -> Result<Self, StorageError> {
            let financial_type: FinancialType = match val.financial_type {
                orm::FinancialType::Swap => FinancialType::Swap,
                orm::FinancialType::Psm => FinancialType::Psm,
                orm::FinancialType::Debt => FinancialType::Debt,
                orm::FinancialType::Leverage => FinancialType::Leverage,
            };
            let implementation_type: ImplementationType = match val.implementation {
                orm::ImplementationType::Custom => ImplementationType::Custom,
                orm::ImplementationType::Vm => ImplementationType::Vm,
            };

            Ok(Self::new(val.name, financial_type, val.attribute_schema, implementation_type))
        }

        fn to_storage(&self) -> orm::NewProtocolType {
            let financial_protocol_type: orm::FinancialType = match self.financial_type {
                FinancialType::Swap => orm::FinancialType::Swap,
                FinancialType::Psm => orm::FinancialType::Psm,
                FinancialType::Debt => orm::FinancialType::Debt,
                FinancialType::Leverage => orm::FinancialType::Leverage,
            };

            let protocol_implementation_type: orm::ImplementationType = match self.implementation {
                ImplementationType::Custom => orm::ImplementationType::Custom,
                ImplementationType::Vm => orm::ImplementationType::Vm,
            };

            orm::NewProtocolType {
                name: self.name.clone(),
                implementation: protocol_implementation_type,
                attribute_schema: self.attribute_schema.clone(),
                financial_type: financial_protocol_type,
            }
        }
    }

    impl StorableContract<orm::Contract, orm::NewContract, i64> for evm::Account {
        fn from_storage(
            val: orm::Contract,
            chain: Chain,
            balance_modify_tx: &TxHash,
            code_modify_tx: &TxHash,
            creation_tx: Option<&TxHash>,
        ) -> Result<Self, StorageError> {
            Ok(evm::Account::new(
                chain,
                H160::try_decode(&val.account.address, "address")
                    .map_err(StorageError::DecodeError)?,
                val.account.title.clone(),
                HashMap::new(),
                U256::try_decode(&val.balance.balance, "balance")
                    .map_err(StorageError::DecodeError)?,
                val.code.code,
                H256::try_decode(&val.code.hash, "code hash").map_err(StorageError::DecodeError)?,
                H256::try_decode(balance_modify_tx, "tx hash")
                    .map_err(StorageError::DecodeError)?,
                H256::try_decode(code_modify_tx, "tx hash").map_err(StorageError::DecodeError)?,
                match creation_tx {
                    Some(v) => H256::try_decode(v, "tx hash")
                        .map(Some)
                        .map_err(StorageError::DecodeError)?,
                    _ => None,
                },
            ))
        }

        fn to_storage(
            &self,
            chain_id: i64,
            creation_ts: NaiveDateTime,
            tx_id: Option<i64>,
        ) -> orm::NewContract {
            orm::NewContract {
                title: self.title.clone(),
                address: self.address.into(),
                chain_id,
                creation_tx: tx_id,
                created_at: Some(creation_ts),
                deleted_at: None,
                balance: self.balance.into(),
                code: self.code.clone(),
                code_hash: self.code_hash.into(),
            }
        }

        fn chain(&self) -> &Chain {
            &self.chain
        }

        fn creation_tx(&self) -> Option<TxHash> {
            self.creation_tx.map(|v| v.into())
        }

        fn address(&self) -> Address {
            self.address.into()
        }

        fn store(&self) -> ContractStore {
            self.slots
                .iter()
                .map(|(s, v)| ((*s).into(), Some((*v).into())))
                .collect()
        }

        fn set_store(&mut self, store: &ContractStore) -> Result<(), StorageError> {
            self.slots = store
                .iter()
                .map(|(rk, rv)| {
                    parse_u256_slot_entry(rk, rv.as_ref()).map_err(StorageError::DecodeError)
                })
                .collect::<Result<HashMap<_, _>, _>>()?;
            Ok(())
        }
    }

    impl ContractDelta for evm::AccountUpdate {
        fn from_storage(
            chain: &Chain,
            address: &Address,
            slots: Option<&ContractStore>,
            balance: Option<&Balance>,
            code: Option<&Code>,
            change: ChangeType,
        ) -> Result<Self, StorageError> {
            let slots = slots
                .map(|s| {
                    s.iter()
                        .map(|(s, v)| {
                            parse_u256_slot_entry(s, v.as_ref()).map_err(StorageError::DecodeError)
                        })
                        .collect::<Result<HashMap<U256, U256>, StorageError>>()
                })
                .unwrap_or_else(|| Ok(HashMap::new()))?;

            let update = evm::AccountUpdate::new(
                H160::try_decode(address, "address").map_err(StorageError::DecodeError)?,
                *chain,
                slots,
                match balance {
                    // match expr is required so the error can be raised
                    Some(v) => U256::try_decode(v, "balance")
                        .map(Some)
                        .map_err(|err| StorageError::DecodeError(err.to_string()))?,
                    _ => None,
                },
                code.cloned(),
                change,
            );
            Ok(update)
        }

        fn contract_id(&self) -> storage::ContractId {
            storage::ContractId::new(self.chain, self.address.into())
        }

        fn dirty_balance(&self) -> Option<Balance> {
            self.balance.map(|b| b.into())
        }

        fn dirty_code(&self) -> Option<&Code> {
            self.code.as_ref()
        }

        fn dirty_slots(&self) -> ContractStore {
            self.slots
                .iter()
                .map(|(s, v)| ((*s).into(), Some((*v).into())))
                .collect()
        }
    }

    impl StorableToken<orm::Token, orm::NewToken, i64> for evm::ERC20Token {
        fn from_storage(val: Token, contract: storage::ContractId) -> Result<Self, StorageError> {
            let address =
                pad_and_parse_h160(contract.address()).map_err(StorageError::DecodeError)?;
            Ok(evm::ERC20Token::new(
                address,
                val.symbol,
                val.decimals as u32,
                val.tax as u64,
                val.gas
                    .into_iter()
                    .map(|item| item.map(|i| i as u64))
                    .collect(),
                contract.chain,
            ))
        }

        fn to_storage(&self, contract_id: i64) -> orm::NewToken {
            NewToken {
                account_id: contract_id,
                symbol: self.symbol.clone(),
                decimals: self.decimals as i32,
                tax: self.tax as i64,
                gas: self
                    .gas
                    .clone()
                    .into_iter()
                    .map(|item| item.map(|i| i as i64))
                    .collect(),
            }
        }

        fn chain(&self) -> Chain {
            self.chain
        }

        fn address(&self) -> H160 {
            self.address
        }

        fn symbol(&self) -> String {
            self.symbol.clone()
        }
    }

    impl StorableProtocolComponent<orm::ProtocolComponent, orm::NewProtocolComponent, i64>
        for evm::ProtocolComponent
    {
        fn from_storage(
            val: orm::ProtocolComponent,
            tokens: Vec<H160>,
            contract_ids: Vec<H160>,
            chain: Chain,
            protocol_system: &str,
            transaction_hash: H256,
        ) -> Result<Self, StorageError> {
            let mut static_attributes: HashMap<String, Bytes> = HashMap::default();

            if let Some(Value::Object(map)) = val.attributes {
                static_attributes = map
                    .into_iter()
                    .map(|(key, value)| (key, Bytes::from(bytes::Bytes::from(value.to_string()))))
                    .collect();
            }

            Ok(evm::ProtocolComponent {
<<<<<<< HEAD
                id: evm::ContractId(val.external_id),
                protocol_system: protocol_system.to_owned(),
=======
                id: val.external_id,
                protocol_system,
>>>>>>> 37540202
                protocol_type_id: val.protocol_type_id.to_string(),
                chain,
                tokens,
                contract_ids,
                static_attributes,
                change: Default::default(),
                creation_tx: transaction_hash,
                created_at: val.created_at,
            })
        }

        fn to_storage(
            &self,
            chain_id: i64,
            protocol_system_id: i64,
            creation_tx: i64,
            created_at: NaiveDateTime,
        ) -> Result<orm::NewProtocolComponent, StorageError> {
            let protocol_type_id = self
                .protocol_type_id
                .parse::<i64>()
                .map_err(|err| {
                    StorageError::DecodeError(
                        "Could not parse protocol type id in StorableComponent".to_string(),
                    )
                })?;
            Ok(orm::NewProtocolComponent {
                external_id: self.id.clone(),
                chain_id,
                protocol_type_id,
                protocol_system_id,
                creation_tx,
                created_at,
                attributes: Some(serde_json::to_value(&self.static_attributes).map_err(|err| {
                    StorageError::DecodeError(
                        "Could not convert attributes in StorableComponent".to_string(),
                    )
                })?),
            })
        }
    }

    impl StorableProtocolState<orm::ProtocolState, orm::NewProtocolState, i64> for evm::ProtocolState {
        fn from_storage(
            vals: Vec<orm::ProtocolState>,
            component_id: String,
            tx_hash: &TxHash,
        ) -> Result<Self, StorageError> {
            let mut attr = HashMap::new();
            for val in vals {
                if let (Some(name), Some(value)) = (&val.attribute_name, &val.attribute_value) {
                    attr.insert(name.clone(), value.clone());
                }
            }
            Ok(evm::ProtocolState::new(
                component_id,
                attr,
                H256::try_decode(tx_hash, "tx hash").map_err(StorageError::DecodeError)?,
            ))
        }

        // When stored, protocol states are divided into multiple protocol state db entities - one
        // per attribute This is to allow individualised control over attribute versioning
        // and more efficient querying
        fn to_storage(
            &self,
            protocol_component_id: i64,
            tx_id: i64,
            block_ts: NaiveDateTime,
        ) -> Vec<orm::NewProtocolState> {
            let mut protocol_states = Vec::new();
            for (name, value) in &self.attributes {
                protocol_states.push(orm::NewProtocolState {
                    protocol_component_id,
                    attribute_name: Some(name.clone()),
                    attribute_value: Some(value.clone()),
                    modify_tx: tx_id,
                    valid_from: block_ts,
                    valid_to: None,
                });
            }
            protocol_states
        }
    }

    impl evm::ProtocolState {
        fn convert_attributes_to_json(&self) -> Option<serde_json::Value> {
            // Convert Bytes to String and then to serde_json Value
            let serialized_map: HashMap<String, serde_json::Value> = self
                .attributes
                .iter()
                .map(|(k, v)| {
                    let s = hex::encode(v);
                    (k.clone(), serde_json::Value::String(s))
                })
                .collect();

            // Convert HashMap<String, serde_json::Value> to serde_json::Value struct
            match serde_json::to_value(serialized_map) {
                Ok(value) => Some(value),
                Err(_) => None,
            }
        }
    }

    impl StorableProtocolStateDelta<orm::ProtocolState, orm::NewProtocolState, i64>
        for evm::ProtocolStateDelta
    {
        fn from_storage(
            val: orm::ProtocolState,
            component_id: String,
            tx_hash: &TxHash,
            change: ChangeType,
        ) -> Result<Self, StorageError> {
            let attr =
                if let (Some(name), Some(value)) = (&val.attribute_name, &val.attribute_value) {
                    vec![(name.clone(), value.clone())]
                        .into_iter()
                        .collect()
                } else {
                    std::collections::HashMap::new()
                };

            match change {
                ChangeType::Deletion => Ok(evm::ProtocolStateDelta {
                    component_id,
                    updated_attributes: HashMap::new(),
                    deleted_attributes: attr.into_keys().collect(),
                    modify_tx: H256::try_decode(tx_hash, "tx hash")
                        .map_err(StorageError::DecodeError)?,
                }),
                _ => Ok(evm::ProtocolStateDelta {
                    component_id,
                    updated_attributes: attr,
                    deleted_attributes: HashSet::new(),
                    modify_tx: H256::try_decode(tx_hash, "tx hash")
                        .map_err(StorageError::DecodeError)?,
                }),
            }
        }

        // When stored, protocol states are divided into multiple protocol state db entities - one
        // per attribute. This is to allow individualised control over attribute versioning
        // and more efficient querying. This function ignores deleted_attributes.
        fn to_storage(
            &self,
            protocol_component_id: i64,
            tx_id: i64,
            block_ts: NaiveDateTime,
        ) -> Vec<orm::NewProtocolState> {
            let mut protocol_states = Vec::new();
            for (name, value) in &self.updated_attributes {
                protocol_states.push(orm::NewProtocolState {
                    protocol_component_id,
                    attribute_name: Some(name.clone()),
                    attribute_value: Some(value.clone()),
                    modify_tx: tx_id,
                    valid_from: block_ts,
                    valid_to: None,
                });
            }
            protocol_states
        }
    }
}

#[cfg(test)]
mod test {
    use super::*;
    use crate::{
        extractor::evm::{utils::pad_and_parse_h160, ERC20Token},
        storage::{postgres::orm::Token, Address, StorableToken},
    };

    use crate::storage::postgres::orm;

    use crate::{
        hex_bytes::Bytes,
        storage::{ContractId, StorableProtocolComponent},
    };
    use chrono::Utc;
    use ethers::prelude::{H160, H256};
    use std::str::FromStr;

    #[test]
    fn test_storable_token_from_storage() {
        let token_address: Address = "0xC02aaA39b223FE8D0A0e5C4F27eAD9083C756Cc2".into();
        let orm_token = Token {
            id: 1,
            account_id: 1,
            symbol: String::from("WETH"),
            decimals: 18,
            tax: 0,
            gas: vec![Some(64), None],
            inserted_ts: Default::default(),
            modified_ts: Default::default(),
        };
        let contract_id = ContractId::new(Chain::Ethereum, token_address.clone());
        let result = ERC20Token::from_storage(orm_token, contract_id);
        assert!(result.is_ok());

        let token = result.unwrap();
        assert_eq!(token.address, pad_and_parse_h160(&token_address).unwrap());
        assert_eq!(token.symbol, String::from("WETH"));
        assert_eq!(token.decimals, 18);
        assert_eq!(token.gas, vec![Some(64), None]);
    }
    #[test]
    fn test_storable_token_to_storage() {
        let token_address = "0xC02aaA39b223FE8D0A0e5C4F27eAD9083C756Cc2".into();
        let erc_token = ERC20Token {
            address: pad_and_parse_h160(&token_address).unwrap(),
            symbol: "WETH".into(),
            decimals: 18,
            tax: 0,
            gas: vec![Some(64), None],
            chain: Chain::Ethereum,
        };

        let new_token = erc_token.to_storage(22);
        assert_eq!(new_token.account_id, 22);
        assert_eq!(new_token.symbol, erc_token.symbol);
        assert_eq!(new_token.decimals, erc_token.decimals as i32);
        assert_eq!(new_token.gas, vec![Some(64), None]);
    }

    #[test]
    fn test_from_storage_protocol_component() {
        let atts = serde_json::json!({
            "key1": "value1",
            "key2": "value2"
        });

        let val = orm::ProtocolComponent {
            id: 0,
            chain_id: 0,
            external_id: "sample_external_id".to_string(),
            protocol_type_id: 42,
            attributes: Some(atts.clone()),
            protocol_system_id: 0,
            created_at: Default::default(),
            deleted_at: None,
            inserted_ts: Default::default(),
            modified_ts: Default::default(),
            creation_tx: 1,
            deletion_tx: None,
        };

        let tokens = vec![
            H160::from_str("0x6B175474E89094C44Da98b954EedeAC495271d0F").unwrap(),
            H160::from_str("0x6B175474E89094C44Da98b954EedeAC495271d0F").unwrap(),
        ];
        let contract_ids = vec![H160::from_low_u64_be(2), H160::from_low_u64_be(3)];
        let chain = Chain::Ethereum;
        let protocol_system = "ambient".to_string();

        let result = evm::ProtocolComponent::from_storage(
            val.clone(),
            tokens.clone(),
            contract_ids.clone(),
            chain,
            &protocol_system,
            H256::from_str("0x88e96d4537bea4d9c05d12549907b32561d3bf31f45aae734cdc119f13406cb6")
                .unwrap(),
        );

        assert!(result.is_ok());

        let protocol_component = result.unwrap();

        assert_eq!(protocol_component.id, val.external_id.to_string());
        assert_eq!(protocol_component.protocol_type_id, val.protocol_type_id.to_string());
        assert_eq!(protocol_component.chain, chain);
        assert_eq!(protocol_component.tokens, tokens);
        assert_eq!(protocol_component.contract_ids, contract_ids);

        let mut expected_attributes = HashMap::new();
        expected_attributes.insert(
            "key1".to_string(),
            Bytes::from(bytes::Bytes::from(atts.get("key1").unwrap().to_string())),
        );
        expected_attributes.insert(
            "key2".to_string(),
            Bytes::from(bytes::Bytes::from(atts.get("key2").unwrap().to_string())),
        );

        assert_eq!(protocol_component.static_attributes, expected_attributes);
    }

    #[test]
    fn test_to_storage_protocol_component() {
        let protocol_component = evm::ProtocolComponent {
            id: "sample_contract_id".to_string(),
            protocol_system: "ambient".to_string(),
            protocol_type_id: "42".to_string(),
            chain: Chain::Ethereum,
            tokens: vec![
                H160::from_str("0x6B175474E89094C44Da98b954EedeAC495271d0F").unwrap(),
                H160::from_str("0x6B175474E89094C44Da98b954EedeAC495271d0F").unwrap(),
            ],
            contract_ids: vec![H160::from_low_u64_be(2), H160::from_low_u64_be(3)],
            static_attributes: {
                let mut map = HashMap::new();
                map.insert("key1".to_string(), Bytes::from(bytes::Bytes::from("value1")));
                map.insert("key2".to_string(), Bytes::from(bytes::Bytes::from("value2")));
                map
            },
            change: Default::default(),
            creation_tx: H256::from_str(
                "0x88e96d4537bea4d9c05d12549907b32561d3bf31f45aae734cdc119f13406cb6",
            )
            .unwrap(),
            created_at: Default::default(),
        };

        let chain_id = 1;
        let protocol_system_id = 2;
        let creation_ts = Utc::now().naive_utc();

        let result = protocol_component.to_storage(chain_id, protocol_system_id, 0, creation_ts);

        assert!(result.is_ok());

        let new_protocol_component = result.unwrap();

        assert_eq!(new_protocol_component.external_id, protocol_component.id);
        assert_eq!(new_protocol_component.chain_id, chain_id);

        assert_eq!(new_protocol_component.protocol_type_id, 42);

        assert_eq!(new_protocol_component.protocol_system_id, protocol_system_id);

        let expected_attributes: serde_json::Value =
            serde_json::from_str(r#"{ "key1": "0x76616c756531", "key2": "0x76616c756532" }"#)
                .unwrap();

        assert_eq!(new_protocol_component.attributes, Some(expected_attributes));
    }
}<|MERGE_RESOLUTION|>--- conflicted
+++ resolved
@@ -361,13 +361,8 @@
             }
 
             Ok(evm::ProtocolComponent {
-<<<<<<< HEAD
-                id: evm::ContractId(val.external_id),
+                id: val.external_id,
                 protocol_system: protocol_system.to_owned(),
-=======
-                id: val.external_id,
-                protocol_system,
->>>>>>> 37540202
                 protocol_type_id: val.protocol_type_id.to_string(),
                 chain,
                 tokens,
