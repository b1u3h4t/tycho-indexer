#![allow(unused_variables)]

use std::collections::HashMap;

use chrono::NaiveDateTime;

use crate::{
    extractor::{
        evm,
        evm::utils::{parse_u256_slot_entry, TryDecode},
    },
    models::Chain,
    storage::{
        ContractDelta, ContractId, ContractStore, StorableBlock, StorableContract,
        StorableTransaction, StorageError,
    },
};

pub mod pg {
<<<<<<< HEAD
    use ethers::types::{H160, H256, U256};

    use crate::storage::{
        postgres::{
            orm,
            orm::{NewToken, Token},
=======
    use crate::{
        extractor::evm::utils::pad_and_parse_h160,
        hex_bytes::Bytes,
        models,
        models::{FinancialType, ImplementationType},
        storage::{
            postgres::{
                orm,
                orm::{NewToken, Token},
            },
            Address, Balance, BlockHash, ChangeType, Code, StorableProtocolState,
            StorableProtocolType, StorableToken, TxHash,
>>>>>>> 2dc71135
        },
        Address, Balance, BlockHash, ChangeType, Code, StorableProtocolState, StorableToken,
        TxHash,
    };
    use ethers::types::{H160, H256, U256};
    use serde_json::Value;

    use super::*;

    impl From<evm::Account> for evm::AccountUpdate {
        fn from(value: evm::Account) -> Self {
            evm::AccountUpdate::new(
                value.address,
                value.chain,
                value.slots,
                Some(value.balance),
                Some(value.code),
                ChangeType::Creation,
            )
        }
    }

    impl StorableBlock<orm::Block, orm::NewBlock, i64> for evm::Block {
        fn from_storage(val: orm::Block, chain: Chain) -> Result<Self, StorageError> {
            Ok(evm::Block {
                number: val.number as u64,
                hash: H256::try_decode(&val.hash, "block hash")
                    .map_err(StorageError::DecodeError)?,
                parent_hash: H256::try_decode(&val.parent_hash, "parent hash")
                    .map_err(|err| StorageError::DecodeError(err.to_string()))?,
                chain,
                ts: val.ts,
            })
        }

        fn to_storage(&self, chain_id: i64) -> orm::NewBlock {
            orm::NewBlock {
                hash: self.hash.into(),
                parent_hash: self.parent_hash.into(),
                chain_id,
                main: false,
                number: self.number as i64,
                ts: self.ts,
            }
        }

        fn chain(&self) -> &Chain {
            &self.chain
        }
    }

    impl StorableTransaction<orm::Transaction, orm::NewTransaction, i64> for evm::Transaction {
        fn from_storage(
            val: orm::Transaction,
            block_hash: &BlockHash,
        ) -> Result<Self, StorageError> {
            let to = if !val.to.is_empty() {
                Some(H160::try_decode(&val.to, "tx receiver").map_err(StorageError::DecodeError)?)
            } else {
                None
            };
            Ok(Self::new(
                H256::try_decode(&val.hash, "tx hash").map_err(StorageError::DecodeError)?,
                H256::try_decode(block_hash, "tx block hash").map_err(StorageError::DecodeError)?,
                H160::try_decode(&val.from, "tx sender").map_err(StorageError::DecodeError)?,
                to,
                val.index as u64,
            ))
        }

        fn to_storage(&self, block_id: i64) -> orm::NewTransaction {
            let to: Address = self
                .to
                .map(|v| v.into())
                .unwrap_or_default();
            orm::NewTransaction {
                hash: self.hash.into(),
                block_id,
                from: self.from.into(),
                to,
                index: self.index as i64,
            }
        }

        fn block_hash(&self) -> BlockHash {
            self.block_hash.into()
        }

        fn hash(&self) -> BlockHash {
            self.hash.into()
        }
    }
    impl StorableProtocolType<orm::ProtocolType, orm::NewProtocolType, i64> for models::ProtocolType {
        fn from_storage(val: orm::ProtocolType) -> Result<Self, StorageError> {
            let financial_type: FinancialType = match val.financial_type {
                orm::FinancialType::Swap => FinancialType::Swap,
                orm::FinancialType::Psm => FinancialType::Psm,
                orm::FinancialType::Debt => FinancialType::Debt,
                orm::FinancialType::Leverage => FinancialType::Leverage,
            };
            let implementation_type: ImplementationType = match val.implementation {
                orm::ImplementationType::Custom => ImplementationType::Custom,
                orm::ImplementationType::Vm => ImplementationType::Vm,
            };

            Ok(Self::new(val.name, financial_type, val.attribute_schema, implementation_type))
        }

        fn to_storage(&self) -> orm::NewProtocolType {
            let financial_protocol_type: orm::FinancialType = match self.financial_type {
                FinancialType::Swap => orm::FinancialType::Swap,
                FinancialType::Psm => orm::FinancialType::Psm,
                FinancialType::Debt => orm::FinancialType::Debt,
                FinancialType::Leverage => orm::FinancialType::Leverage,
            };

            let protocol_implementation_type: orm::ImplementationType = match self.implementation {
                ImplementationType::Custom => orm::ImplementationType::Custom,
                ImplementationType::Vm => orm::ImplementationType::Vm,
            };

            orm::NewProtocolType {
                name: self.name.clone(),
                implementation: protocol_implementation_type,
                attribute_schema: self.attribute_schema.clone(),
                financial_type: financial_protocol_type,
            }
        }
    }

    impl StorableContract<orm::Contract, orm::NewContract, i64> for evm::Account {
        fn from_storage(
            val: orm::Contract,
            chain: Chain,
            balance_modify_tx: &TxHash,
            code_modify_tx: &TxHash,
            creation_tx: Option<&TxHash>,
        ) -> Result<Self, StorageError> {
            Ok(evm::Account::new(
                chain,
                H160::try_decode(&val.account.address, "address")
                    .map_err(StorageError::DecodeError)?,
                val.account.title.clone(),
                HashMap::new(),
                U256::try_decode(&val.balance.balance, "balance")
                    .map_err(StorageError::DecodeError)?,
                val.code.code,
                H256::try_decode(&val.code.hash, "code hash").map_err(StorageError::DecodeError)?,
                H256::try_decode(balance_modify_tx, "tx hash")
                    .map_err(StorageError::DecodeError)?,
                H256::try_decode(code_modify_tx, "tx hash").map_err(StorageError::DecodeError)?,
                match creation_tx {
                    Some(v) => H256::try_decode(v, "tx hash")
                        .map(Some)
                        .map_err(StorageError::DecodeError)?,
                    _ => None,
                },
            ))
        }

        fn to_storage(
            &self,
            chain_id: i64,
            creation_ts: NaiveDateTime,
            tx_id: Option<i64>,
        ) -> orm::NewContract {
            orm::NewContract {
                title: self.title.clone(),
                address: self.address.into(),
                chain_id,
                creation_tx: tx_id,
                created_at: Some(creation_ts),
                deleted_at: None,
                balance: self.balance.into(),
                code: self.code.clone(),
                code_hash: self.code_hash.into(),
            }
        }

        fn chain(&self) -> &Chain {
            &self.chain
        }

        fn creation_tx(&self) -> Option<TxHash> {
            self.creation_tx.map(|v| v.into())
        }

        fn address(&self) -> Address {
            self.address.into()
        }

        fn store(&self) -> ContractStore {
            self.slots
                .iter()
                .map(|(s, v)| ((*s).into(), Some((*v).into())))
                .collect()
        }

        fn set_store(&mut self, store: &ContractStore) -> Result<(), StorageError> {
            self.slots = store
                .iter()
                .map(|(rk, rv)| {
                    parse_u256_slot_entry(rk, rv.as_ref()).map_err(StorageError::DecodeError)
                })
                .collect::<Result<HashMap<_, _>, _>>()?;
            Ok(())
        }
    }

    impl ContractDelta for evm::AccountUpdate {
        fn from_storage(
            chain: &Chain,
            address: &Address,
            slots: Option<&ContractStore>,
            balance: Option<&Balance>,
            code: Option<&Code>,
            change: ChangeType,
        ) -> Result<Self, StorageError> {
            let slots = slots
                .map(|s| {
                    s.iter()
                        .map(|(s, v)| {
                            parse_u256_slot_entry(s, v.as_ref()).map_err(StorageError::DecodeError)
                        })
                        .collect::<Result<HashMap<U256, U256>, StorageError>>()
                })
                .unwrap_or_else(|| Ok(HashMap::new()))?;

            let update = evm::AccountUpdate::new(
                H160::try_decode(address, "address").map_err(StorageError::DecodeError)?,
                *chain,
                slots,
                match balance {
                    // match expr is required so the error can be raised
                    Some(v) => U256::try_decode(v, "balance")
                        .map(Some)
                        .map_err(|err| StorageError::DecodeError(err.to_string()))?,
                    _ => None,
                },
                code.cloned(),
                change,
            );
            Ok(update)
        }

        fn contract_id(&self) -> ContractId {
            ContractId::new(self.chain, self.address.into())
        }

        fn dirty_balance(&self) -> Option<Balance> {
            self.balance.map(|b| b.into())
        }

        fn dirty_code(&self) -> Option<&Code> {
            self.code.as_ref()
        }

        fn dirty_slots(&self) -> ContractStore {
            self.slots
                .iter()
                .map(|(s, v)| ((*s).into(), Some((*v).into())))
                .collect()
        }
    }

    impl StorableToken<orm::Token, orm::NewToken, i64> for evm::ERC20Token {
        fn from_storage(val: Token, contract: ContractId) -> Result<Self, StorageError> {
            let address =
                pad_and_parse_h160(contract.address()).map_err(StorageError::DecodeError)?;
            Ok(evm::ERC20Token::new(
                address,
                val.symbol,
                val.decimals as u32,
                val.tax as u64,
                val.gas
                    .into_iter()
                    .map(|item| item.map(|i| i as u64))
                    .collect(),
                contract.chain,
            ))
        }

        fn to_storage(&self, contract_id: i64) -> orm::NewToken {
            NewToken {
                account_id: contract_id,
                symbol: self.symbol.clone(),
                decimals: self.decimals as i32,
                tax: self.tax as i64,
                gas: self
                    .gas
                    .clone()
                    .into_iter()
                    .map(|item| item.map(|i| i as i64))
                    .collect(),
            }
        }
    }

    impl StorableProtocolState<orm::ProtocolState, orm::NewProtocolState, i64> for evm::ProtocolState {
        fn from_storage(
            val: orm::ProtocolState,
            component_id: String,
            tx_hash: &TxHash,
        ) -> Result<Self, StorageError> {
            let attr = match val.state {
                Some(val) => serde_json::from_value(val).map_err(|err| {
                    StorageError::DecodeError(format!(
                        "Failed to deserialize state attribute: {}",
                        err
                    ))
                })?,
                None => HashMap::new(),
            };
            Ok(evm::ProtocolState::new(
                component_id,
                attr,
                H256::try_decode(tx_hash, "tx hash").map_err(StorageError::DecodeError)?,
            ))
        }

        fn to_storage(
            &self,
            protocol_component_id: i64,
            tx_id: i64,
            block_ts: NaiveDateTime,
        ) -> orm::NewProtocolState {
            orm::NewProtocolState {
                protocol_component_id,
                state: self.convert_attributes_to_json(),
                modify_tx: tx_id,
                tvl: None,
                inertias: None,
                valid_from: block_ts,
                valid_to: None,
            }
        }
    }

    impl evm::ProtocolState {
        fn convert_attributes_to_json(&self) -> Option<serde_json::Value> {
            // Convert Bytes to String and then to serde_json Value
            let serialized_map: HashMap<String, serde_json::Value> = self
                .updated_attributes
                .iter()
                .map(|(k, v)| {
                    let s = hex::encode(v);
                    (k.clone(), serde_json::Value::String(s))
                })
                .collect();

            // Convert HashMap<String, serde_json::Value> to serde_json::Value struct
            match serde_json::to_value(serialized_map) {
                Ok(value) => Some(value),
                Err(_) => None,
            }
        }
    }
}

#[cfg(test)]
mod test {
    use super::*;
    use crate::{
        extractor::evm::{utils::pad_and_parse_h160, ERC20Token},
        storage::{postgres::orm::Token, Address, StorableToken},
    };

    #[test]
    fn test_storable_token_from_storage() {
        let token_address: Address = "0xC02aaA39b223FE8D0A0e5C4F27eAD9083C756Cc2".into();
        let orm_token = Token {
            id: 1,
            account_id: 1,
            symbol: String::from("WETH"),
            decimals: 18,
            tax: 0,
            gas: vec![Some(64), None],
            inserted_ts: Default::default(),
            modified_ts: Default::default(),
        };
        let contract_id = ContractId::new(Chain::Ethereum, token_address.clone());
        let result = ERC20Token::from_storage(orm_token, contract_id);
        assert!(result.is_ok());

        let token = result.unwrap();
        assert_eq!(token.address, pad_and_parse_h160(&token_address).unwrap());
        assert_eq!(token.symbol, String::from("WETH"));
        assert_eq!(token.decimals, 18);
        assert_eq!(token.gas, vec![Some(64), None]);
    }
    #[test]
    fn test_storable_token_to_storage() {
        let token_address = "0xC02aaA39b223FE8D0A0e5C4F27eAD9083C756Cc2".into();
        let erc_token = ERC20Token {
            address: pad_and_parse_h160(&token_address).unwrap(),
            symbol: "WETH".into(),
            decimals: 18,
            tax: 0,
            gas: vec![Some(64), None],
            chain: Chain::Ethereum,
        };

        let new_token = erc_token.to_storage(22);
        assert_eq!(new_token.account_id, 22);
        assert_eq!(new_token.symbol, erc_token.symbol);
        assert_eq!(new_token.decimals, erc_token.decimals as i32);
        assert_eq!(new_token.gas, vec![Some(64), None]);
    }
}<|MERGE_RESOLUTION|>--- conflicted
+++ resolved
@@ -17,14 +17,6 @@
 };
 
 pub mod pg {
-<<<<<<< HEAD
-    use ethers::types::{H160, H256, U256};
-
-    use crate::storage::{
-        postgres::{
-            orm,
-            orm::{NewToken, Token},
-=======
     use crate::{
         extractor::evm::utils::pad_and_parse_h160,
         hex_bytes::Bytes,
@@ -37,10 +29,7 @@
             },
             Address, Balance, BlockHash, ChangeType, Code, StorableProtocolState,
             StorableProtocolType, StorableToken, TxHash,
->>>>>>> 2dc71135
         },
-        Address, Balance, BlockHash, ChangeType, Code, StorableProtocolState, StorableToken,
-        TxHash,
     };
     use ethers::types::{H160, H256, U256};
     use serde_json::Value;
