--- conflicted
+++ resolved
@@ -9,15 +9,13 @@
 use ethers::types::{H160, H256, U256};
 use mockall::automock;
 use prost::Message;
-<<<<<<< HEAD
+
 use std::{
     collections::{HashMap, HashSet},
     str::FromStr,
     sync::Arc,
 };
 use token_analyzer::TokenFinder;
-=======
->>>>>>> f89b2790
 use tokio::sync::Mutex;
 use tracing::{debug, info, instrument, trace, warn};
 
