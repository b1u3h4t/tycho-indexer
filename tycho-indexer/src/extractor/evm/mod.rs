--- conflicted
+++ resolved
@@ -516,18 +516,6 @@
     pub created_at: NaiveDateTime,
 }
 
-<<<<<<< HEAD
-/// A type representing the unique identifier for a contract. It can represent an on-chain address
-/// or in the case of a one-to-many relationship it could be something like 'USDC-ETH'. This is for
-/// example the case with ambient, where one component is responsible for multiple contracts.
-///
-/// `ContractId` is a simple wrapper around a `String` to ensure type safety
-/// and clarity when working with contract identifiers.
-#[derive(Debug, Clone, PartialEq, Deserialize, Serialize, Default, Eq, Hash)]
-pub struct ContractId(pub String);
-
-=======
->>>>>>> 57184cda
 impl ProtocolComponent {
     pub fn try_from_message(
         msg: substreams::ProtocolComponent,
