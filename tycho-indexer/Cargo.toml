--- conflicted
+++ resolved
@@ -62,12 +62,9 @@
 actix-web-opentelemetry = "0.16.0"
 bytes = "1.5.0"
 typetag = "0.2"
-<<<<<<< HEAD
 utoipa = { version = "4.2.0", features = ["chrono"] }
 utoipa-swagger-ui = { version = "6.0.0", features = ["actix-web"] }
-=======
 lru = "0.12.1"
->>>>>>> 9d1fc147
 
 [dev-dependencies]
 actix-rt = "2.9.0"
